# Owner(s): ["module: onnx"]
from __future__ import annotations

<<<<<<< HEAD
import inspect
=======
import copy
>>>>>>> 28621208

import io
import itertools
import os
import tempfile
<<<<<<< HEAD

from typing import Any, Callable, Sequence, Tuple, Union
=======
import unittest
import warnings

from typing import Any, Callable, Generator, Optional, Sequence, Tuple, Union
>>>>>>> 28621208

import onnx.reference
import onnx_test_common
import onnxruntime  # type: ignore[import]
<<<<<<< HEAD

=======
import parameterized
import pytorch_test_common
>>>>>>> 28621208
import torch
import transformers  # type: ignore[import]
from torch import nn
from torch._subclasses.fake_tensor import FakeTensorMode
from torch.onnx._internal import diagnostics, fx as fx_onnx
from torch.testing._internal import common_utils
from torch.utils import _pytree as pytree


def _run_onnx_reference_runtime(
    onnx_model: Union[str, io.BytesIO],
    pytorch_inputs: Tuple[Any, ...],
    verbose: int = 10,
) -> Sequence[Any]:
    session = onnx.reference.ReferenceEvaluator(onnx_model, verbose=verbose)
    return session.run(
        None, {k: v.cpu().numpy() for k, v in zip(session.input_names, pytorch_inputs)}
    )

try:
    import torchvision

    HAS_TORCHVISION = True
except ImportError:
    HAS_TORCHVISION = False
except RuntimeError:
    HAS_TORCHVISION = False
skip_if_no_torchvision = unittest.skipIf(not HAS_TORCHVISION, "no torchvision")


def _run_ort(
    onnx_model: Union[str, io.BytesIO], pytorch_inputs: Tuple[Any, ...]
) -> Sequence[Any]:
    session = onnxruntime.InferenceSession(
        onnx_model, providers=["CPUExecutionProvider"]
    )
    input_names = [ort_input.name for ort_input in session.get_inputs()]
    return session.run(
        None, {k: v.cpu().numpy() for k, v in zip(input_names, pytorch_inputs)}
    )


def _run_test_with_fx_to_onnx_exporter_and_onnx_runtime(
<<<<<<< HEAD
    model: Union[torch.nn.Module, Callable],
    input_args,
    rtol: float = 1e-3,
    atol: float = 1e-7,
    opset_version: int = 17,
=======
    test_suite: onnx_test_common._TestONNXRuntime,
    model: _ModelType,
    input_args: Sequence[_InputArgsType],
    rtol: float = 1e-3,
    atol: float = 1e-7,
    opset_version: int = 18,
    input_mutation: bool = False,
    additional_test_inputs: Optional[Sequence[Sequence[_InputArgsType]]] = None,
>>>>>>> 28621208
    **input_kwargs,
):
    """Compare the results of PyTorch model with exported ONNX model

    Args:
        model (_ModelType): PyTorch model
        input_args (_InputArgsType): torch input arguments
        rtol (float, optional): relative tolerance. Defaults to 1e-3.
        atol (float, optional): absolute tolerance. Defaults to 1e-7.
        opset_version (int, optional): ONNX opset version. Defaults to 18.
        input_mutation (bool, optional): Whether the model mutates its input.
            `input_mutation` as `True` incurs extra overhead of cloning the inputs.
            Defaults to False.
        additional_test_inputs (Optional[Sequence[_InputArgsType]], optional):
            Test the models with another dataset, which is designed for dynamic axes
            testing. Defaults to None.

    """

    @_beartype.beartype
    def _try_clone_model(model: _ModelType) -> _ModelType:
        """Used for preserving original model in case forward mutates model states."""
        try:
            return copy.deepcopy(model)
        except Exception:
            warnings.warn(
                "Failed to clone model. Model state might be mutated during verification."
            )
            return model

    @_beartype.beartype
    def compare_pytorch_onnx_with_ort(
        exporter: DynamoOptimizeExporter,
        export_output: torch.onnx.ExportOutput,
        model_input_args: Sequence[_InputArgsType],
    ):
        if input_mutation:
            ref_input_args = copy.deepcopy(model_input_args)
            ref_input_kwargs = copy.deepcopy(input_kwargs)
        else:
            ref_input_args = model_input_args
            ref_input_kwargs = input_kwargs
        # Bind args and kwargs to the model's signature to
        # flatten kwargs into positional args since ONNX
        # model cannot be called with kwargs.
        bound = exporter.model_signature.bind(*ref_input_args, **ref_input_kwargs)
        # Fill optional inputs.
        bound.apply_defaults()
        assert not bound.kwargs

        pt_cloned_model = _try_clone_model(model)
        ref_outputs, _ = pytree.tree_flatten(
            pt_cloned_model(*model_input_args, **input_kwargs)
        )
        ort_outputs = _run_ort(export_output, bound.args)
        for ref_output, ort_output in zip(ref_outputs, ort_outputs):
            torch.testing.assert_close(
                ref_output, torch.tensor(ort_output), rtol=rtol, atol=atol
            )

    # Feed args and kwargs into exporter.
    # Note that exporter should flatten kwargs into positional args the exported model;
    # since ONNX doesn't represent kwargs.
<<<<<<< HEAD
    onnx_model = fx_onnx.export_after_normalizing_args_and_kwargs(
        model,
        *input_args,
        opset_version=opset_version,
        use_binary_format=True,
        **input_kwargs,
    )

    # Inspect the model's signature. It will be used
    # to flatten kwargs.
    if isinstance(model, torch.nn.Module):
        signature = inspect.signature(model.forward)
    else:
        signature = inspect.signature(model)

    # Bind args and kwargs to the model's signature to
    # flatten kwargs into positional args since ONNX
    # model cannot be called with kwargs.
    bound = signature.bind(*input_args, **input_kwargs)
    # Fill optional inputs.
    bound.apply_defaults()
    assert not bound.kwargs

    ref_outputs, _ = pytree.tree_flatten(model(*input_args, **input_kwargs))
    ort_outputs = _run_ort(onnx_model, bound.args)
    for ref_output, ort_output in zip(ref_outputs, ort_outputs):
        torch.testing.assert_close(
            ref_output, torch.tensor(ort_output), rtol=rtol, atol=atol
        )
=======
    exporter = DynamoOptimizeExporter(
        options=torch.onnx.ExportOptions(
            opset_version=opset_version,
            dynamic_shapes=test_suite.dynamic_shapes,
            op_level_debug=test_suite.op_level_debug,
        ),
        model=model,
        model_args=input_args,
        model_kwargs=input_kwargs,
    )
    export_output = exporter.export()
    # NOTE: DynamoOptimizeExporter has model signature as properties.
    compare_pytorch_onnx_with_ort(exporter, export_output, input_args)
    # This confirms the exported mode accepts different input shapes
    # when dynamic shape is enabled.
    if additional_test_inputs and test_suite.dynamic_shapes:
        for additional_input_args in additional_test_inputs:
            compare_pytorch_onnx_with_ort(
                exporter, export_output, additional_input_args
            )

>>>>>>> 28621208

def _parameterized_class_attrs_and_values():
    input_values = []
    input_values.extend(itertools.product((True, False), (True, False)))
    return {
        "attrs": ["op_level_debug", "dynamic_shapes"],
        "input_values": input_values,
    }


@parameterized.parameterized_class(
    **_parameterized_class_attrs_and_values(),
    class_name_func=onnx_test_common.parameterize_class_name,
)
class TestFxToOnnxWithOnnxRuntime(onnx_test_common._TestONNXRuntime):
    def setUp(self):
        super().setUp()
        self.diag_ctx = diagnostics.engine.create_diagnostic_context(
            "test_fx_export", version=torch.__version__
        )
<<<<<<< HEAD
        self.opset_version = 17
=======
        self.opset_version = 18
        self.ort_version = onnxruntime.__version__
>>>>>>> 28621208

    def tearDown(self):
        diagnostics.engine.dump(
            f"test_report_{self._testMethodName}_op_level_debug_{self.op_level_debug}_dynamic_axes_{self.dynamic_shapes}.sarif",
            compress=False,
        )
        super().tearDown()

    @pytorch_test_common.skip_min_ort_version(
        reason="ORT doesn't support dynamic fx exporter yet making SegFault flaky test",
        version="1.15",
        dynamic_only=True,
    )
    def test_simple_function(self):
        def func(x):
            # TODO(justinchuby): Replicate torch's type casting policy
            # in the exporter for type promotion support
            y = x + 1.0
            z = y.relu()
            return (y, z)

        tensor_x = torch.randn(1, 1, 2, dtype=torch.float32)

        _run_test_with_fx_to_onnx_exporter_and_onnx_runtime(self, func, (tensor_x,))

    @pytorch_test_common.skip_min_ort_version(
        reason="ORT doesn't support dynamic fx exporter yet making SegFault flaky test",
        version="1.15",
        dynamic_only=True,
    )
    def test_func_with_args_and_kwargs(self):
        # Non-tensor optional kwargs are always folded into constant and
        # removed from input list in Dynamo-traced graph, so we can't
        # define a function like
        #   def func(x, b=1.0)
        # here. E.g., if you change the `b` to 1.0 below, it will complain
        # somewhere that model is called with extra args because the modified
        # function is traced into
        #   def forward(self, x : torch.Tensor):
        #     add = x + 1.0;  x = None
        #     relu = add.relu()
        #     return (add, relu)
        # To summarize, optional kwargs must be tensors; otherwise, they are
        # treated as in-graph constants in Dynamo.
        def func(x, b=torch.tensor(1.0)):
            y = x + b
            z = y.relu()
            return (y, z)

        tensor_x = torch.randn(1, 1, 2, dtype=torch.float32)

        # Test without providing optional kwarg.
        _run_test_with_fx_to_onnx_exporter_and_onnx_runtime(self, func, (tensor_x,))
        # Test with only positional args.
        _run_test_with_fx_to_onnx_exporter_and_onnx_runtime(
            self, func, (tensor_x, torch.tensor(8.0))
        )
        # Test while specifying optional kwarg.
        _run_test_with_fx_to_onnx_exporter_and_onnx_runtime(
            self, func, (tensor_x,), b=torch.tensor(5.0)
        )

<<<<<<< HEAD
=======
    @pytorch_test_common.skip_min_ort_version(
        reason="ORT doesn't support dynamic fx exporter yet making SegFault flaky test",
        version="1.15",
        dynamic_only=True,
    )
>>>>>>> 28621208
    def test_mnist(self):
        class MNISTModel(nn.Module):
            def __init__(self):
                super().__init__()
                self.conv1 = nn.Conv2d(1, 32, 3, 1, bias=True)
                self.conv2 = nn.Conv2d(32, 64, 3, 2, bias=True)
                self.fc1 = nn.Linear(9216, 128, bias=True)
                self.fc2 = nn.Linear(128, 10, bias=True)

            def forward(self, tensor_x: torch.Tensor):
                tensor_x = self.conv1(tensor_x)
                tensor_x = torch.sigmoid(tensor_x)
                tensor_x = self.conv2(tensor_x)
                tensor_x = torch.sigmoid(tensor_x)
                tensor_x = torch.flatten(tensor_x, 1)
                tensor_x = self.fc1(tensor_x)
                tensor_x = torch.sigmoid(tensor_x)
                output = self.fc2(tensor_x)
                return output

        tensor_x = torch.rand((64, 1, 28, 28), dtype=torch.float32)
        _run_test_with_fx_to_onnx_exporter_and_onnx_runtime(
            self, MNISTModel(), (tensor_x,)
        )

    @pytorch_test_common.skip_min_ort_version(
        reason="ORT doesn't support dynamic fx exporter yet making SegFault flaky test",
        version="1.15",
        dynamic_only=True,
    )
    # test single op with no kwargs
    def test_sigmoid(self):
        x = torch.randn(1, 4, 2, 3)

        class SigmoidModel(torch.nn.Module):
            def __init__(self):
                super().__init__()
                self.sigmoid = torch.nn.Sigmoid()

            def forward(self, x):
                return self.sigmoid(x)

        _run_test_with_fx_to_onnx_exporter_and_onnx_runtime(self, SigmoidModel(), (x,))

    @unittest.skip(
        "RuntimeError: false INTERNAL ASSERT FAILED at "
        "'/home/titaiwang/pytorch/build/aten/src/ATen/RegisterFunctionalization_0.cpp':3725,"
        " please report a bug to PyTorch. mutating a non-functional tensor with a "
        "functional tensor is not allowed. Please ensure that all of your inputs are "
        "wrapped inside of a functionalize() call."
    )
    @skip_if_no_torchvision
    def test_shufflenet_v2(self):
        model = torchvision.models.shufflenet_v2_x0_5(pretrained=False)
        dummy_input = torch.randn(1, 3, 224, 224, requires_grad=True)
        test_inputs = torch.randn(3, 3, 224, 224, requires_grad=True)

        _run_test_with_fx_to_onnx_exporter_and_onnx_runtime(
            self,
            model,
            (dummy_input,),
            additional_test_inputs=[(dummy_input,), (test_inputs,)],
            rtol=1e-3,
            atol=1e-5,
        )

    @pytorch_test_common.skip_min_ort_version(
        reason="ORT doesn't support dynamic fx exporter yet making SegFault flaky test",
        version="1.15",
        dynamic_only=True,
    )
    def test_add(self):
        class DynamicAdd(torch.nn.Module):
            def forward(self, x, y):
                return torch.ops.aten.add(x, y)

        x = torch.randn(2, 3)
        y = torch.randn(2, 3)
        another_x = torch.randn(3, 4)
        another_y = torch.randn(3, 4)

        _run_test_with_fx_to_onnx_exporter_and_onnx_runtime(
            self, DynamicAdd(), (x, y), additional_test_inputs=[(another_x, another_y)]
        )

    @pytorch_test_common.skip_min_ort_version(
        reason="ORT doesn't support dynamic fx exporter yet making SegFault flaky test",
        version="1.15",
        dynamic_only=True,
    )
    def test_sigmoid_add(self):
<<<<<<< HEAD
        self.opset_version = 17
        # TODO(titaiwang): change to randn once it's ready
        x = torch.tensor([1.0, 2.0], dtype=torch.float)
=======
        class DynamicAdd(torch.nn.Module):
            def __init__(self, *args, **kwargs) -> None:
                super().__init__(*args, **kwargs)
                self.sigmoid = torch.nn.Sigmoid()

            def forward(self, x, y):
                z = torch.ops.aten.add(x, y)
                return self.sigmoid(z)
>>>>>>> 28621208

        x = torch.randn(2, 3)
        y = torch.randn(2, 3)
        x = x[1:, :]
        y = y[1:, :]
        input_x = torch.randn(1, 4)
        input_y = torch.randn(1, 4)

        _run_test_with_fx_to_onnx_exporter_and_onnx_runtime(
            self, DynamicAdd(), (x, y), additional_test_inputs=[(input_x, input_y)]
        )

    @pytorch_test_common.skip_min_ort_version(
        reason="ORT doesn't support dynamic fx exporter yet making SegFault flaky test",
        version="1.15",
        dynamic_only=True,
    )
    def test_matmul(self):
        class DynamicMatMul(torch.nn.Module):
            def forward(self, x, y):
                return torch.ops.aten.matmul(x, y)

        x = torch.randn(2, 3, 6)
        y = torch.randn(2, 6, 4)
        input_x = torch.randn(2, 3, 4)
        input_y = torch.randn(2, 4, 4)

        _run_test_with_fx_to_onnx_exporter_and_onnx_runtime(
            self, DynamicMatMul(), (x, y), additional_test_inputs=[(input_x, input_y)]
        )

    @unittest.skip(
        "RuntimeError: The two modules have different number of arguments. module: 1, reference_module: 0"
    )
    def test_scalar_tensor(self):
        class test(torch.nn.Module):
            def forward(self, x):
                return torch.scalar_tensor(x.size(0)), torch.scalar_tensor(
                    x.size(1), dtype=torch.int64
                )

        x = torch.randn(2, 3, 4)
        y = torch.randn(7, 8, 9)
        _run_test_with_fx_to_onnx_exporter_and_onnx_runtime(
            self,
            test(),
            (x,),
            additional_test_inputs=[(y,)],
        )

    def test_transpose_infer_shape(self):
        class TransposeModule(torch.nn.Module):
            def __init__(self):
                super().__init__()
                self.conv = torch.nn.Conv2d(3, 1, 3, stride=2)

            def forward(self, x):
                x = self.conv(x)
                return x.transpose(0, 1)

        x = torch.randn(32, 3, 64, 64)
        y = torch.randn(16, 3, 8, 64)
        _run_test_with_fx_to_onnx_exporter_and_onnx_runtime(
            self,
            TransposeModule(),
            (x,),
            additional_test_inputs=[(y,)],
        )

    @unittest.skip("torch._dynamo.exc.TorchRuntimeError")
    def test_squeeze_runtime_dim(self):
        class Squeeze(torch.nn.Module):
            def forward(self, d1, d2):
                t = torch.zeros(d1[0], d2[0])
                return t.squeeze(0)

        d1 = torch.tensor([1])
        d3 = torch.tensor([3])
        d4 = torch.tensor([4])
        _run_test_with_fx_to_onnx_exporter_and_onnx_runtime(
            self, Squeeze(), (d1, d4), additional_test_inputs=[(d3, d4)]
        )
        _run_test_with_fx_to_onnx_exporter_and_onnx_runtime(
            self, Squeeze(), (d3, d4), additional_test_inputs=[(d1, d3)]
        )

    @pytorch_test_common.skip_dynamic_fx_test(
        "AssertionError: The values for attribute 'shape' do not match:"
        " torch.Size([5, 6, 2]) != torch.Size([4, 4, 2]). Even symbolic "
        "fx.graph can't get dynamic arguments from this Module."
    )
    def test_slice(self):
        class DynamicSliceExportMod(torch.nn.Module):
            def forward(self, x):
                results = []
                for i in range(4):
                    results.append(x[: x.size(0) - i, i : x.size(2), i:3])
                return tuple(results)

        x = torch.rand(5, 5, 5)
        y = torch.randn(6, 7, 8)
        _run_test_with_fx_to_onnx_exporter_and_onnx_runtime(
            self,
            DynamicSliceExportMod(),
            (x,),
            additional_test_inputs=[(y,)],
        )

    # TODO(titaiwang): This is also detected flaky in static shape:
    # https://github.com/pytorch/pytorch/issues/98622
    @pytorch_test_common.skip_min_ort_version(
        reason="ORT doesn't support dynamic fx exporter yet making SegFault flaky test",
        version="1.15",
        dynamic_only=False,
    )
    def test_mutation(self):
        class MutationModel(torch.nn.Module):
            def forward(self, x):
                x.view(3, 2, -1).add_(2.0)
                return x

        _run_test_with_fx_to_onnx_exporter_and_onnx_runtime(
            self, MutationModel(), (torch.randn(12),), input_mutation=True
        )

    @unittest.skip(
        "RuntimeError: The two modules have different number of arguments. module: 1, reference_module: 0"
    )
    def test_arange(self):
        class ArangeModel(torch.nn.Module):
            def forward(self, input):
                return (
                    torch.arange(input.shape[0]),
                    torch.arange(12),
                    torch.arange(start=input.shape[0], end=input.shape[0] + 5),
                )

        x = torch.randn(5, 3, 2)
        y = torch.randn(8, 3, 2)
        _run_test_with_fx_to_onnx_exporter_and_onnx_runtime(
            self,
            ArangeModel(),
            (x,),
            additional_test_inputs=[(y,)],
        )

    @unittest.skip(
        "fx.graph: torch._subclasses.fake_tensor.DataDependentOutputException: "
        "aten._local_scalar_dense.default"
    )
    def test_expand_as_fill_zero(self):
        class Model(torch.nn.Module):
            def forward(self, x):
                x[:, x.size(0) :] = 0
                return x

        x = torch.ones(2, 5)
        x2 = torch.randn(3, 4)
        _run_test_with_fx_to_onnx_exporter_and_onnx_runtime(
            self,
            Model(),
            (x,),
            additional_test_inputs=[(x2,)],
        )

    @unittest.skip("RuntimeError: Unknown call_function target: aten.copy.default")
    def test_expand_as_fill_tensor(self):
        class Model(torch.nn.Module):
            def forward(self, x):
                x[:, x.size(0) :] = torch.tensor([1, 2, 3])
                return x

        x = torch.ones(2, 5, 3)
        x2 = torch.randn(3, 4, 3)
        _run_test_with_fx_to_onnx_exporter_and_onnx_runtime(
            self,
            Model(),
            (x,),
            additional_test_inputs=[(x2,)],
        )

    @pytorch_test_common.skip_min_ort_version(
        reason="ORT doesn't support dynamic fx exporter yet making SegFault flaky test",
        version="1.15",
        dynamic_only=True,
    )
    def test_expand_as_fill_seperate_tensor(self):
        class Model(torch.nn.Module):
            def forward(self, x):
                aa = torch.tensor([[0], [1], [2]])
                return aa.expand_as(x)

        x = torch.ones(3, 2)
        x2 = torch.randn(3, 5)
        _run_test_with_fx_to_onnx_exporter_and_onnx_runtime(
            self,
            Model(),
            (x,),
            additional_test_inputs=[(x2,)],
        )

    @pytorch_test_common.skip_min_ort_version(
        reason="ORT doesn't support dynamic fx exporter yet making SegFault flaky test",
        version="1.15",
        dynamic_only=True,
    )
    def test_view_dynamic_zero_dim(self):
        class ViewModel(torch.nn.Module):
            def forward(self, input):
                input = input.view(-1, 2)
                return input.view(1, -1)

        x = torch.ones(2)
        another_x = torch.empty((0,))
        _run_test_with_fx_to_onnx_exporter_and_onnx_runtime(
            self,
            ViewModel(),
            (x,),
            additional_test_inputs=[(another_x,)],
        )

    @pytorch_test_common.skip_min_ort_version(
        reason="ORT doesn't support dynamic fx exporter yet making SegFault flaky test",
        version="1.15",
        dynamic_only=True,
    )
    def test_flatten_dynamic_axes(self):
        class MyModule(torch.nn.Module):
            def forward(self, x):
                return torch.flatten(x, start_dim=2, end_dim=3)

        batch_size = 3
        x = torch.randn(batch_size, 5, 4, 5)
        y = torch.randn(5, 5, 4, 5)
        model = MyModule()
        _run_test_with_fx_to_onnx_exporter_and_onnx_runtime(
            self, model, (x,), additional_test_inputs=[(y,)]
        )

    @pytorch_test_common.skip_min_ort_version(
        reason="ORT doesn't support dynamic fx exporter yet making SegFault flaky test",
        version="1.15",
        dynamic_only=True,
    )
    def test_gpt2_tiny(self):
        model_name = "sshleifer/tiny-gpt2"
        # Download pytorch model
        model = transformers.AutoModel.from_pretrained(model_name)
        tokenizer = transformers.AutoTokenizer.from_pretrained(model_name)

        # Transform input tokens
        inputs = tokenizer("Hello world!", return_tensors="pt")
        input_ids = inputs["input_ids"]
        attention_mask = inputs["attention_mask"]

<<<<<<< HEAD
        onnx_model = fx_onnx.export_after_normalizing_args_and_kwargs(
            model, use_binary_format=True, opset_version=self.opset_version, **inputs
        )

=======
        onnx_model = DynamoOptimizeExporter(
            options=torch.onnx.ExportOptions(
                opset_version=self.opset_version,
                dynamic_shapes=self.dynamic_shapes,
                op_level_debug=self.op_level_debug,
            ),
            model=model,
            model_args=[],
            model_kwargs=inputs,
        ).export()
>>>>>>> 28621208
        ref_outputs, _ = pytree.tree_flatten(model(**inputs, return_dict=False))
        ort_outputs = _run_ort(onnx_model, (input_ids, attention_mask))
        assert len(ref_outputs) == len(ort_outputs)
        assert len(ref_outputs) == 5
        for ref_output, ort_output in zip(ref_outputs, ort_outputs):
            torch.testing.assert_close(ref_output, torch.tensor(ort_output))

    def _test_large_scale_exporter(
        self,
        model_name,
        create_model: Callable,
        create_args: Callable,
        create_pytorch_only_kwargs: Callable,
    ):
        """Test helper for large-scale exporter.

        Arguments:
            model_name: Name of the model. It used to name temporary files.
            create_model: A function that creates a model. It should always create the same model.
            create_args: A function that creates random input arguments for the model.
            create_pytorch_only_kwargs: A function that creates kwargs for calling PyTorch model with real tensors.

        This test contains several steps.

        1. Create a toy model.
        2. Save the toy's state (parameters) to a file. This is for simulating a checkpoint file.
        3. Load it back and export it to ONNX with large-scale exporter.
            All operations (including model loading) are done under
            FakeTensorMode so no real tensor is created and no real
            computation happens.
        4. The ONNX model generated in step 3 doesn't contain parameters,
            and this step adds them as external data and save a new ONNX model.
        5. Run PyTorch and ONNX models and compare their results.
        """

        # Create the toy model.
        model = create_model()

        with tempfile.NamedTemporaryFile(
            prefix=model_name, suffix=".pt"
        ) as tmp_file, tempfile.TemporaryDirectory(
            suffix="large_scale_export"
        ) as tmp_folder:
            # Dump state_dict to a file to simulate how HuggingFace model is initialized.
            # The file will be loaded via .load_state_dict(...)
            torch.save(model.state_dict(), tmp_file.name)

            ftm = FakeTensorMode(
                allow_non_fake_inputs=True, allow_fallback_kernels=False
            )
            ctx = fx_onnx.FxToOnnxContext()

            # The following coed block does several things.
            #  1. Create a model whose parameters and buffers are all FakeTensor's.
            #  2. Convert nn.Module into ONNX model without initializers.
            #  3. Record the file paths to find real initializers.
            with ftm, ctx:
                # Toy model with parameters and buffers as FakeTensor's.
                fake_model = create_model()
                fake_model.load_state_dict(torch.load(tmp_file.name))
                # Toy inputs as FakeTensor's.
                fake_args = create_args()
                # Export ONNX model without initializers while ctx.paths records
                # all files that contains real initializers.
<<<<<<< HEAD
                (onnx_model, _, _, _) = fx_onnx.export_without_parameters_and_buffers(
                    fake_model,
                    *fake_args,
                    use_binary_format=False,
                    opset_version=self.opset_version,
=======

                onnx_model = (
                    FXSymbolicTraceExporter(
                        options=torch.onnx.ExportOptions(
                            opset_version=self.opset_version,
                            dynamic_shapes=self.dynamic_shapes,
                            op_level_debug=self.op_level_debug,
                        ),
                        model=fake_model,
                        model_args=fake_args,
                        model_kwargs={},
                    )
                    .export()
                    .model_proto
>>>>>>> 28621208
                )

            # Tasks done by the following block.
            #  1. Iterate through all tensors stored in ctx.paths (the file content is loaded torch.load)
            #  2. If a tensor's name matches a "onnx_model"'s input name, an initializer is created and saved to
            #     a seperated folder.
            #  3. A new ONNX model is saved into file with the initializers saved in the previous step.
            #  4. ORT executes the new ONNX model and compares the results with the original GPT model.

            # Model saved to tmp_folder/onnx_model_location
            # Initializers are saved to tmp_folder/onnx_initializer_location/*.onnx
            onnx_model_location = model_name + "_external_data.onnx"
            onnx_initializer_location = model_name + "_initializers"
            fx_onnx.save_model_with_external_data(
                tmp_folder,
                onnx_model_location,
                onnx_initializer_location,
                tuple(ctx.paths),
                onnx_model,
            )

            # Generate random inputs.
            args = create_args()
            kwargs = create_pytorch_only_kwargs()
            # Original outputs.
            ref_outputs, _ = pytree.tree_flatten(model(*args, **kwargs))
            # ORT outputs.
            ort_outputs = _run_ort(
                os.path.join(tmp_folder, onnx_model_location),
                (arg for arg in args if arg is not None),
            )

            assert len(ref_outputs) == len(ort_outputs)

            for ref_output, ort_output in zip(ref_outputs, ort_outputs):
                torch.testing.assert_close(ref_output, torch.tensor(ort_output))

    @pytorch_test_common.skip_dynamic_fx_test(
        "FakeTensor exporting is not supported by dynamic axes."
    )
    def test_large_scale_exporter_with_toy_mlp(self):
        class MLPModel(nn.Module):
            def __init__(self):
                super().__init__()
                self.fc0 = nn.Linear(8, 8, bias=True)
                self.fc1 = nn.Linear(8, 4, bias=True)
                self.fc2 = nn.Linear(4, 2, bias=True)
                self.fc3 = nn.Linear(2, 2, bias=True)

            def forward(self, tensor_x: torch.Tensor):
                tensor_x = self.fc0(tensor_x)
                tensor_x = torch.sigmoid(tensor_x)
                tensor_x = self.fc1(tensor_x)
                tensor_x = torch.sigmoid(tensor_x)
                tensor_x = self.fc2(tensor_x)
                tensor_x = torch.sigmoid(tensor_x)
                output = self.fc3(tensor_x)
                return output

        def create_model():
            return MLPModel()

        def create_args():
            return (torch.rand((97, 8), dtype=torch.float32),)

        def create_pytorch_only_extra_kwargs():
            return {}

        self._test_large_scale_exporter(
<<<<<<< HEAD
            "toy_mlp1", create_model, create_args, create_pytorch_only_extra_kwargs
=======
            "toy_mlp1",
            create_model,
            create_args,
            create_pytorch_only_extra_kwargs,
>>>>>>> 28621208
        )

    @pytorch_test_common.skip_dynamic_fx_test(
        "FakeTensor exporting is not supported by dynamic axes."
    )
    def test_large_scale_exporter_with_tiny_gpt2(self):
        model_name = "sshleifer/tiny-gpt2"

        def create_model():
            return transformers.AutoModel.from_pretrained(model_name)

        def create_args():
            tokenizer = transformers.AutoTokenizer.from_pretrained(model_name)
            kwargs = tokenizer("Hello world!", return_tensors="pt")
            input_ids = kwargs["input_ids"]
            attention_mask = kwargs["attention_mask"]
            return input_ids, None, attention_mask

        def create_pytorch_only_extra_kwargs():
            return {"return_dict": False}

        self._test_large_scale_exporter(
<<<<<<< HEAD
            "tiny_gpt2", create_model, create_args, create_pytorch_only_extra_kwargs
=======
            "tiny_gpt2",
            create_model,
            create_args,
            create_pytorch_only_extra_kwargs,
>>>>>>> 28621208
        )


if __name__ == "__main__":
    common_utils.run_tests()<|MERGE_RESOLUTION|>--- conflicted
+++ resolved
@@ -1,53 +1,39 @@
 # Owner(s): ["module: onnx"]
 from __future__ import annotations
 
-<<<<<<< HEAD
-import inspect
-=======
 import copy
->>>>>>> 28621208
 
 import io
 import itertools
 import os
 import tempfile
-<<<<<<< HEAD
-
-from typing import Any, Callable, Sequence, Tuple, Union
-=======
 import unittest
 import warnings
 
 from typing import Any, Callable, Generator, Optional, Sequence, Tuple, Union
->>>>>>> 28621208
-
-import onnx.reference
+
+import numpy as np
 import onnx_test_common
 import onnxruntime  # type: ignore[import]
-<<<<<<< HEAD
-
-=======
 import parameterized
 import pytorch_test_common
->>>>>>> 28621208
 import torch
+import torch.onnx
 import transformers  # type: ignore[import]
 from torch import nn
-from torch._subclasses.fake_tensor import FakeTensorMode
-from torch.onnx._internal import diagnostics, fx as fx_onnx
+
+from torch._subclasses import fake_tensor
+from torch.onnx._internal import _beartype, diagnostics, fx as fx_onnx
+from torch.onnx._internal.fx.dynamo_exporter import DynamoOptimizeExporter
+from torch.onnx._internal.fx.fx_symbolic_exporter import FXSymbolicTraceExporter
 from torch.testing._internal import common_utils
+from torch.types import Number
 from torch.utils import _pytree as pytree
 
-
-def _run_onnx_reference_runtime(
-    onnx_model: Union[str, io.BytesIO],
-    pytorch_inputs: Tuple[Any, ...],
-    verbose: int = 10,
-) -> Sequence[Any]:
-    session = onnx.reference.ReferenceEvaluator(onnx_model, verbose=verbose)
-    return session.run(
-        None, {k: v.cpu().numpy() for k, v in zip(session.input_names, pytorch_inputs)}
-    )
+_NumericType = Union[Number, torch.Tensor, np.ndarray]
+_ModelType = Union[torch.nn.Module, Callable]
+_InputArgsType = Union[torch.Tensor, Tuple[Any, ...]]
+_OutputsType = Sequence[_NumericType]
 
 try:
     import torchvision
@@ -60,11 +46,19 @@
 skip_if_no_torchvision = unittest.skipIf(not HAS_TORCHVISION, "no torchvision")
 
 
+@_beartype.beartype
 def _run_ort(
-    onnx_model: Union[str, io.BytesIO], pytorch_inputs: Tuple[Any, ...]
-) -> Sequence[Any]:
+    onnx_model: Union[str, torch.onnx.ExportOutput],
+    pytorch_inputs: Union[_InputArgsType, Generator],
+) -> _OutputsType:
+    if isinstance(onnx_model, torch.onnx.ExportOutput):
+        buffer = io.BytesIO()
+        onnx_model.save(buffer)
+        ort_model = buffer.getvalue()
+    else:
+        ort_model = onnx_model
     session = onnxruntime.InferenceSession(
-        onnx_model, providers=["CPUExecutionProvider"]
+        ort_model, providers=["CPUExecutionProvider"]
     )
     input_names = [ort_input.name for ort_input in session.get_inputs()]
     return session.run(
@@ -72,14 +66,8 @@
     )
 
 
+@_beartype.beartype
 def _run_test_with_fx_to_onnx_exporter_and_onnx_runtime(
-<<<<<<< HEAD
-    model: Union[torch.nn.Module, Callable],
-    input_args,
-    rtol: float = 1e-3,
-    atol: float = 1e-7,
-    opset_version: int = 17,
-=======
     test_suite: onnx_test_common._TestONNXRuntime,
     model: _ModelType,
     input_args: Sequence[_InputArgsType],
@@ -88,7 +76,6 @@
     opset_version: int = 18,
     input_mutation: bool = False,
     additional_test_inputs: Optional[Sequence[Sequence[_InputArgsType]]] = None,
->>>>>>> 28621208
     **input_kwargs,
 ):
     """Compare the results of PyTorch model with exported ONNX model
@@ -152,37 +139,6 @@
     # Feed args and kwargs into exporter.
     # Note that exporter should flatten kwargs into positional args the exported model;
     # since ONNX doesn't represent kwargs.
-<<<<<<< HEAD
-    onnx_model = fx_onnx.export_after_normalizing_args_and_kwargs(
-        model,
-        *input_args,
-        opset_version=opset_version,
-        use_binary_format=True,
-        **input_kwargs,
-    )
-
-    # Inspect the model's signature. It will be used
-    # to flatten kwargs.
-    if isinstance(model, torch.nn.Module):
-        signature = inspect.signature(model.forward)
-    else:
-        signature = inspect.signature(model)
-
-    # Bind args and kwargs to the model's signature to
-    # flatten kwargs into positional args since ONNX
-    # model cannot be called with kwargs.
-    bound = signature.bind(*input_args, **input_kwargs)
-    # Fill optional inputs.
-    bound.apply_defaults()
-    assert not bound.kwargs
-
-    ref_outputs, _ = pytree.tree_flatten(model(*input_args, **input_kwargs))
-    ort_outputs = _run_ort(onnx_model, bound.args)
-    for ref_output, ort_output in zip(ref_outputs, ort_outputs):
-        torch.testing.assert_close(
-            ref_output, torch.tensor(ort_output), rtol=rtol, atol=atol
-        )
-=======
     exporter = DynamoOptimizeExporter(
         options=torch.onnx.ExportOptions(
             opset_version=opset_version,
@@ -204,7 +160,6 @@
                 exporter, export_output, additional_input_args
             )
 
->>>>>>> 28621208
 
 def _parameterized_class_attrs_and_values():
     input_values = []
@@ -225,12 +180,8 @@
         self.diag_ctx = diagnostics.engine.create_diagnostic_context(
             "test_fx_export", version=torch.__version__
         )
-<<<<<<< HEAD
-        self.opset_version = 17
-=======
         self.opset_version = 18
         self.ort_version = onnxruntime.__version__
->>>>>>> 28621208
 
     def tearDown(self):
         diagnostics.engine.dump(
@@ -293,14 +244,11 @@
             self, func, (tensor_x,), b=torch.tensor(5.0)
         )
 
-<<<<<<< HEAD
-=======
-    @pytorch_test_common.skip_min_ort_version(
-        reason="ORT doesn't support dynamic fx exporter yet making SegFault flaky test",
-        version="1.15",
-        dynamic_only=True,
-    )
->>>>>>> 28621208
+    @pytorch_test_common.skip_min_ort_version(
+        reason="ORT doesn't support dynamic fx exporter yet making SegFault flaky test",
+        version="1.15",
+        dynamic_only=True,
+    )
     def test_mnist(self):
         class MNISTModel(nn.Module):
             def __init__(self):
@@ -392,11 +340,6 @@
         dynamic_only=True,
     )
     def test_sigmoid_add(self):
-<<<<<<< HEAD
-        self.opset_version = 17
-        # TODO(titaiwang): change to randn once it's ready
-        x = torch.tensor([1.0, 2.0], dtype=torch.float)
-=======
         class DynamicAdd(torch.nn.Module):
             def __init__(self, *args, **kwargs) -> None:
                 super().__init__(*args, **kwargs)
@@ -405,7 +348,6 @@
             def forward(self, x, y):
                 z = torch.ops.aten.add(x, y)
                 return self.sigmoid(z)
->>>>>>> 28621208
 
         x = torch.randn(2, 3)
         y = torch.randn(2, 3)
@@ -661,12 +603,6 @@
         input_ids = inputs["input_ids"]
         attention_mask = inputs["attention_mask"]
 
-<<<<<<< HEAD
-        onnx_model = fx_onnx.export_after_normalizing_args_and_kwargs(
-            model, use_binary_format=True, opset_version=self.opset_version, **inputs
-        )
-
-=======
         onnx_model = DynamoOptimizeExporter(
             options=torch.onnx.ExportOptions(
                 opset_version=self.opset_version,
@@ -677,7 +613,6 @@
             model_args=[],
             model_kwargs=inputs,
         ).export()
->>>>>>> 28621208
         ref_outputs, _ = pytree.tree_flatten(model(**inputs, return_dict=False))
         ort_outputs = _run_ort(onnx_model, (input_ids, attention_mask))
         assert len(ref_outputs) == len(ort_outputs)
@@ -685,9 +620,10 @@
         for ref_output, ort_output in zip(ref_outputs, ort_outputs):
             torch.testing.assert_close(ref_output, torch.tensor(ort_output))
 
+    @_beartype.beartype
     def _test_large_scale_exporter(
         self,
-        model_name,
+        model_name: str,
         create_model: Callable,
         create_args: Callable,
         create_pytorch_only_kwargs: Callable,
@@ -725,16 +661,16 @@
             # The file will be loaded via .load_state_dict(...)
             torch.save(model.state_dict(), tmp_file.name)
 
-            ftm = FakeTensorMode(
+            ftm = fake_tensor.FakeTensorMode(
                 allow_non_fake_inputs=True, allow_fallback_kernels=False
             )
             ctx = fx_onnx.FxToOnnxContext()
-
+            # NOTE: FakeTensorMode disallows symbolic shape of fx graph
             # The following coed block does several things.
             #  1. Create a model whose parameters and buffers are all FakeTensor's.
             #  2. Convert nn.Module into ONNX model without initializers.
             #  3. Record the file paths to find real initializers.
-            with ftm, ctx:
+            with ctx, ftm:
                 # Toy model with parameters and buffers as FakeTensor's.
                 fake_model = create_model()
                 fake_model.load_state_dict(torch.load(tmp_file.name))
@@ -742,13 +678,6 @@
                 fake_args = create_args()
                 # Export ONNX model without initializers while ctx.paths records
                 # all files that contains real initializers.
-<<<<<<< HEAD
-                (onnx_model, _, _, _) = fx_onnx.export_without_parameters_and_buffers(
-                    fake_model,
-                    *fake_args,
-                    use_binary_format=False,
-                    opset_version=self.opset_version,
-=======
 
                 onnx_model = (
                     FXSymbolicTraceExporter(
@@ -763,7 +692,6 @@
                     )
                     .export()
                     .model_proto
->>>>>>> 28621208
                 )
 
             # Tasks done by the following block.
@@ -791,9 +719,10 @@
             # Original outputs.
             ref_outputs, _ = pytree.tree_flatten(model(*args, **kwargs))
             # ORT outputs.
+            args_not_none = (arg for arg in args if arg is not None)
             ort_outputs = _run_ort(
                 os.path.join(tmp_folder, onnx_model_location),
-                (arg for arg in args if arg is not None),
+                args_not_none,
             )
 
             assert len(ref_outputs) == len(ort_outputs)
@@ -823,7 +752,7 @@
                 output = self.fc3(tensor_x)
                 return output
 
-        def create_model():
+        def create_model() -> nn.Module:
             return MLPModel()
 
         def create_args():
@@ -833,14 +762,10 @@
             return {}
 
         self._test_large_scale_exporter(
-<<<<<<< HEAD
-            "toy_mlp1", create_model, create_args, create_pytorch_only_extra_kwargs
-=======
             "toy_mlp1",
             create_model,
             create_args,
             create_pytorch_only_extra_kwargs,
->>>>>>> 28621208
         )
 
     @pytorch_test_common.skip_dynamic_fx_test(
@@ -849,7 +774,7 @@
     def test_large_scale_exporter_with_tiny_gpt2(self):
         model_name = "sshleifer/tiny-gpt2"
 
-        def create_model():
+        def create_model() -> nn.Module:
             return transformers.AutoModel.from_pretrained(model_name)
 
         def create_args():
@@ -863,14 +788,10 @@
             return {"return_dict": False}
 
         self._test_large_scale_exporter(
-<<<<<<< HEAD
-            "tiny_gpt2", create_model, create_args, create_pytorch_only_extra_kwargs
-=======
             "tiny_gpt2",
             create_model,
             create_args,
             create_pytorch_only_extra_kwargs,
->>>>>>> 28621208
         )
 
 
