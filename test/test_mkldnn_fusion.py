# Owner(s): ["module: mkldnn"]
import itertools
import unittest
from typing import NamedTuple, List

import torch
from torch import nn

from torch.testing._internal.common_utils import run_tests
from torch.testing._internal.jit_utils import JitTestCase

from test_tensorexpr import warmup_and_run_forward

FUSION_GROUP = 'prim::TensorExprGroup'

class PointwisePostOp(NamedTuple):
    attr : str
    pointwise_module : nn.Module
    scalars : List = []
    algorithm : str = ""

CONV_MODULES = {2: torch.nn.Conv2d, 3: torch.nn.Conv3d}

@unittest.skipIf(not torch._C.has_mkldnn, "MKL-DNN build is disabled")
class TestMkldnnFusion(JitTestCase):
    def assertFused(self, graph, fused_patterns):
        for pat in fused_patterns:
            self.assertGraphContainsExactly(graph, pat, 0)

    def _check_model(self, m, x, trace=False):
        old_fusion_inlining = torch._C._debug_get_fusion_group_inlining()
        torch._C._debug_set_fusion_group_inlining(False)

        old_cpu_fuser_state = torch._C._jit_can_fuse_on_cpu()
        torch._C._jit_override_can_fuse_on_cpu(True)

        old_te_must_use_llvm_cpu = torch._C._jit_get_te_must_use_llvm_cpu()
        torch._C._jit_set_te_must_use_llvm_cpu(False)

        m.eval()
        with torch.no_grad():
            if trace:
                script = torch.jit.trace(m, x)
            else:
                script = torch.jit.script(m)
        script = torch.jit.freeze(script)

        with torch.no_grad():
            y = warmup_and_run_forward(script, x)
            y = script(x)
            y_ref = m(x)

            graph = script.graph_for(*x)
            self.assertEqual(y, y_ref)

        torch._C._debug_set_fusion_group_inlining(old_fusion_inlining)
        torch._C._jit_override_can_fuse_on_cpu(old_cpu_fuser_state)
        torch._C._jit_set_te_must_use_llvm_cpu(old_te_must_use_llvm_cpu)
        return graph

    def test_single_conv(self):
        class M(nn.Module):
            def __init__(self, in_channels, out_channels, bias, **kwargs):
                super(M, self).__init__()
                self.conv = torch.nn.Conv2d(in_channels, out_channels, bias=bias, **kwargs)

            def forward(self, x):
                res = self.conv(x)
                return res

        for memory_format, enabled in [
            [torch.contiguous_format, False],
            [torch.channels_last, True],
        ]:
            for trace in [True, False]:
                input_size = 224
                batch_size = 1
                kernel_size = 3
                options = itertools.product([True, False], [1, 2], [1, 4])
                for bias, dilation, groups in options:
                    iC = 3 * groups
                    oC = 10 * groups
                    m = M(iC,
                          oC,
                          bias,
                          kernel_size=(kernel_size, kernel_size),
                          stride=2,
                          padding=1,
                          dilation=dilation,
                          groups=groups).to(memory_format=memory_format)
                    x = torch.randn(batch_size, iC, input_size, input_size).to(memory_format=memory_format)
                    graph = self._check_model(m, x, trace)
                    conv_node_name = 'aten::_convolution' if trace else 'aten::conv2d'
                    if enabled:
                        self.assertFused(graph, [conv_node_name])
                        self.assertGraphContainsExactly(graph, FUSION_GROUP, 1)
                    else:
                        self.assertGraphContains(graph, kind=conv_node_name)

    def test_conv_unary_fusion_nnc(self):
        class M(nn.Module):
            def __init__(self, unary_fn, in_channels, out_channels, bias, **kwargs):
                super(M, self).__init__()
                self.conv = torch.nn.Conv2d(in_channels, out_channels, bias=bias, **kwargs)
                self.unary = unary_fn

            def forward(self, x):
                x = self.conv(x)
                x = self.unary(x)
                return x

        for memory_format, enabled in [
            [torch.contiguous_format, False],
            [torch.channels_last, True],
        ]:
            for unary_fn in [torch.relu]:
                for bias in [True, False]:
                    for oC in [1, 10]:
                        m = M(unary_fn, 3, oC, bias, kernel_size=(3, 3)).to(memory_format=memory_format)
                        x = torch.randn(1, 3, 224, 224).to(memory_format=memory_format)

                        graph = self._check_model(m, x)
                        if enabled:
                            self.assertFused(graph, ['aten::conv2d', 'aten::' + unary_fn.__name__])
                            self.assertGraphContainsExactly(graph, FUSION_GROUP, 1)
                        else:
                            self.assertGraphContains(graph, kind='aten::conv2d')

    def test_unsupported_conv(self):
        class M(nn.Module):
            def __init__(self, m, in_channels, out_channels, bias, **kwargs):
                super(M, self).__init__()
                self.conv = m(in_channels, out_channels, bias=bias, **kwargs)

            def forward(self, x):
                res = self.conv(x)
                return res

        for module, dim, memory_format in [
            [nn.Conv3d, 3, torch.contiguous_format],
            [nn.Conv3d, 3, torch.channels_last_3d],
            [nn.ConvTranspose2d, 2, torch.contiguous_format],
            [nn.ConvTranspose2d, 2, torch.channels_last],
        ]:
            trace = True
            input_size = 224
            batch_size = 1
            kernel_size = 3
            groups = 2
            bias = True
            iC = 3 * groups
            oC = 10 * groups
            dilation = 2
            m = M(module,
                  iC,
                  oC,
                  bias,
                  kernel_size=kernel_size,
                  stride=2,
                  padding=1,
                  dilation=dilation,
                  groups=groups).to(memory_format=memory_format)
            input_sizes = [batch_size, iC, input_size, input_size]
            if dim == 3:
                input_sizes.append(input_size)
            x = torch.randn(input_sizes).to(memory_format=memory_format)
            graph = self._check_model(m, x, trace)
            self.assertGraphContains(graph, kind='aten::_convolution')

    def _unary_list(self):
        unary_list = {
            "relu": PointwisePostOp("relu", nn.ReLU()),
            "sigmoid": PointwisePostOp("sigmoid", nn.Sigmoid()),
            "tanh": PointwisePostOp("tanh", nn.Tanh()),
            "hardswish": PointwisePostOp("hardswish", nn.Hardswish()),
            "leaky_relu": PointwisePostOp("leaky_relu", nn.LeakyReLU(0.1, inplace=False), scalars=[0.1]),
            "hardtanh": PointwisePostOp("hardtanh", nn.Hardtanh(min_val=-0.5, max_val=4, inplace=False), scalars=[-0.5, 4]),
            "gelu_none": PointwisePostOp("gelu", nn.GELU(approximate="none"), algorithm="none"),
            "gelu_tanh": PointwisePostOp("gelu", nn.GELU(approximate="tanh"), algorithm="tanh"),
        }
        return unary_list

<<<<<<< HEAD
    def _binary_list(self):
        binary_list = {
            "add": torch.add,
            "sub": torch.sub,
            "mul": torch.mul,
            "div": torch.div,
        }
        return binary_list

    def test_linear_eltwise(self):
=======
    def test_linear_unary_fusion_ops(self):
>>>>>>> c8ebc6bb
        class M(nn.Module):
            def __init__(self, unary_fn, in_channels, out_channels, bias, **kwargs):
                super(M, self).__init__()
                self.linear = torch.nn.Linear(
                    in_channels, out_channels, bias=bias, **kwargs
                )
                self.unary = unary_fn

            def forward(self, x):
                x = self.linear(x)
                x = self.unary(x)
                return x

        for pointwise_name, pointwise_info in self._unary_list().items():
            options = itertools.product([[2, 3, 10], [2, 10]], [True, False])
            for input_shape, bias in options:
                with torch.no_grad():
                    mod = M(pointwise_info.pointwise_module, input_shape[-1], 10, bias).eval()
                    v = torch.randn(input_shape)
                    ref = mod(v)
                    attr = pointwise_info.attr
                    scalars = pointwise_info.scalars
                    algorithm = pointwise_info.algorithm
                    fused = torch.ops.mkldnn._linear_pointwise(
                        v, mod.linear.weight, mod.linear.bias, attr, scalars, algorithm
                    )
                    self.assertEqual(ref, fused)


<<<<<<< HEAD
    def test_conv_eltwise_fusion_ops(self):
=======
    def test_conv_unary_fusion_ops(self):
        conv_module = {2: torch.nn.Conv2d, 3: torch.nn.Conv3d}

>>>>>>> c8ebc6bb
        class M(nn.Module):
            def __init__(self, unary_fn, dim, in_channels, out_channels, dilation, groups, bias, **kwargs):
                super(M, self).__init__()
<<<<<<< HEAD
                self.conv = CONV_MODULES[dim](in_channels, out_channels, dilation=dilation, groups=groups, bias=bias, **kwargs)
                self.eltwise = eltwise_fn
=======
                self.conv = conv_module[dim](in_channels, out_channels, dilation=dilation, groups=groups, bias=bias, **kwargs)
                self.unary = unary_fn
>>>>>>> c8ebc6bb

            def forward(self, x):
                x = self.conv(x)
                x = self.unary(x)
                return x

        input_shapes = {2: (112, 112), 3: (55, 55, 55)}
        for pointwise_name, pointwise_info in self._unary_list().items():
            for dim in [2, 3]:
                channels_last = torch.channels_last if dim == 2 else torch.channels_last_3d
                options = itertools.product([True, False], [1, 2], [1, 4], [torch.contiguous_format, channels_last])
                for bias, dilation, groups, memory_format in options:
                    oC = 10 * groups
                    iC = 3 * groups
                    x_shape = (1, iC) + input_shapes[dim]
                    x = torch.randn(x_shape, dtype=torch.float32).to(memory_format=memory_format)
                    mod = M(pointwise_info.pointwise_module, dim, iC, oC, dilation, groups, bias, kernel_size=3)
                    mod = mod.to(memory_format=memory_format).eval()
                    with torch.no_grad():
                        ref = mod(x)
                        attr = pointwise_info.attr
                        scalars = pointwise_info.scalars
                        algorithm = pointwise_info.algorithm
                        fused = torch.ops.mkldnn._convolution_pointwise(
                            x, mod.conv.weight, mod.conv.bias, mod.conv.padding, mod.conv.stride, mod.conv.dilation,
                            mod.conv.groups, attr, scalars, algorithm
                        )
                    self.assertEqual(ref, fused)


    def test_conv_binary_fusion_ops(self):
        class M(nn.Module):
            def __init__(self, binary_fn, dim, in_channels, out_channels, dilation, groups, bias, **kwargs):
                super(M, self).__init__()
                self.conv = CONV_MODULES[dim](in_channels, out_channels, dilation=dilation, groups=groups, bias=bias, **kwargs)
                self.binary = binary_fn

            def forward(self, x, other):
                x = self.conv(x)
                x = self.binary(x, other)
                return x

        input_shapes = {2: (112, 112), 3: (55, 55, 55)}
        for pointwise_name, binary_fn in self._binary_list().items():
            for dim in [2, 3]:
                channels_last = torch.channels_last if dim == 2 else torch.channels_last_3d
                options = itertools.product([True, False], [1, 2], [1, 4], [torch.contiguous_format, channels_last])
                for bias, dilation, groups, memory_format in options:
                    oC = 10 * groups
                    iC = 3 * groups
                    x_shape = (1, iC) + input_shapes[dim]
                    x = torch.randn(x_shape, dtype=torch.float32).to(memory_format=memory_format)
                    mod = M(binary_fn, dim, iC, oC, dilation, groups, bias, kernel_size=3)
                    mod = mod.to(memory_format=memory_format).eval()
                    other = torch.randn_like(mod.conv(x))
                    with torch.no_grad():
                        ref = mod(x, other)
                        attr = pointwise_name
                        fused = torch.ops.mkldnn._convolution_pointwise(
                            x, other, mod.conv.weight, mod.conv.bias, mod.conv.padding, mod.conv.stride, mod.conv.dilation,
                            mod.conv.groups, attr
                        )
                    self.assertEqual(ref, fused)


if __name__ == "__main__":
    run_tests()<|MERGE_RESOLUTION|>--- conflicted
+++ resolved
@@ -180,7 +180,6 @@
         }
         return unary_list
 
-<<<<<<< HEAD
     def _binary_list(self):
         binary_list = {
             "add": torch.add,
@@ -190,10 +189,7 @@
         }
         return binary_list
 
-    def test_linear_eltwise(self):
-=======
     def test_linear_unary_fusion_ops(self):
->>>>>>> c8ebc6bb
         class M(nn.Module):
             def __init__(self, unary_fn, in_channels, out_channels, bias, **kwargs):
                 super(M, self).__init__()
@@ -223,23 +219,12 @@
                     self.assertEqual(ref, fused)
 
 
-<<<<<<< HEAD
-    def test_conv_eltwise_fusion_ops(self):
-=======
     def test_conv_unary_fusion_ops(self):
-        conv_module = {2: torch.nn.Conv2d, 3: torch.nn.Conv3d}
-
->>>>>>> c8ebc6bb
         class M(nn.Module):
             def __init__(self, unary_fn, dim, in_channels, out_channels, dilation, groups, bias, **kwargs):
                 super(M, self).__init__()
-<<<<<<< HEAD
                 self.conv = CONV_MODULES[dim](in_channels, out_channels, dilation=dilation, groups=groups, bias=bias, **kwargs)
-                self.eltwise = eltwise_fn
-=======
-                self.conv = conv_module[dim](in_channels, out_channels, dilation=dilation, groups=groups, bias=bias, **kwargs)
                 self.unary = unary_fn
->>>>>>> c8ebc6bb
 
             def forward(self, x):
                 x = self.conv(x)
@@ -283,7 +268,7 @@
                 return x
 
         input_shapes = {2: (112, 112), 3: (55, 55, 55)}
-        for pointwise_name, binary_fn in self._binary_list().items():
+        for pointwise_name, pointwise_fn in self._binary_list().items():
             for dim in [2, 3]:
                 channels_last = torch.channels_last if dim == 2 else torch.channels_last_3d
                 options = itertools.product([True, False], [1, 2], [1, 4], [torch.contiguous_format, channels_last])
@@ -292,7 +277,7 @@
                     iC = 3 * groups
                     x_shape = (1, iC) + input_shapes[dim]
                     x = torch.randn(x_shape, dtype=torch.float32).to(memory_format=memory_format)
-                    mod = M(binary_fn, dim, iC, oC, dilation, groups, bias, kernel_size=3)
+                    mod = M(pointwise_fn, dim, iC, oC, dilation, groups, bias, kernel_size=3)
                     mod = mod.to(memory_format=memory_format).eval()
                     other = torch.randn_like(mod.conv(x))
                     with torch.no_grad():
