--- conflicted
+++ resolved
@@ -5145,15 +5145,8 @@
     "test_cat_extern_kernel_dynamic_shapes": ("cuda",),
     "test_cat_upcasting_dynamic_shapes": ("cuda",),
     "test_cauchy_dynamic_shapes": ("cuda",),
-<<<<<<< HEAD
-=======
     "test_clamp_dynamic_shapes": ("cuda",),
     "test_clone_dynamic_shapes": ("cuda",),
-    "test_conv2d_binary_dynamic_shapes": ("cpu",),
-    "test_conv2d_packed_dynamic_shapes": ("cpu",),
-    "test_conv2d_unary_dynamic_shapes": ("cpu",),
-    "test_conv_bn_fuse_dynamic_shapes": ("cpu",),
->>>>>>> 9420dd30
     "test_conv_functional_bn_fuse_dynamic_shapes": ("cpu",),
     "test_cos_dynamic_shapes": ("cuda",),
     "test_cpp_wrapper_dynamic_shapes": ("cpu",),
