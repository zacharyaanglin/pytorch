#include <gtest/gtest.h>

#include <torch/csrc/autograd/generated/variable_factories.h>
#include <torch/csrc/jit/frontend/ir_emitter.h>
#include <torch/csrc/jit/ir/alias_analysis.h>
#include <torch/csrc/jit/ir/irparser.h>
#include <torch/csrc/jit/passes/utils/subgraph_utils.h>
#include <torch/csrc/jit/runtime/custom_operator.h>
#include <torch/csrc/jit/runtime/graph_iterator.h>
#include <torch/csrc/utils/memory.h>

#include <ATen/TensorOperators.h>

namespace torch {
namespace jit {

inline c10::AliasAnalysisKind aliasAnalysisFromSchema() {
  return c10::AliasAnalysisKind::FROM_SCHEMA;
}

// Fixture to set up a graph and make assertions clearer
class TopologicalMoveTest : public ::testing::Test {
 protected:
  TopologicalMoveTest() {
    createGraph();
    aliasDb = torch::make_unique<AliasDb>(graph);
  }

  // Nodes are named after their output.
  // e.g. "a" is an alias for "the node that outputs the value `a`"
  void createGraph() {
    graph = std::make_shared<Graph>();
    createNode("a", {});
    createNode("b", {"a"});
    createNode("c", {});
    createNode("d", {"a", "b"});
    createNode("e", {"c", "b"});
    createNode("f", {"e"});
    createNode("g", {"e"});
    createNode("h", {"g"});
    createNode("i", {"g"});
    createNode("j", {"i"});
    createNode("k", {"i"});
    createNode("l", {"a"});
    createNode("m", {}, {"l"}); // block depends on l
    createNode("n", {"m"});
    createNode("o", {"n"});
    createNode("p", {});
    createNode("q", {});
    createNode("r", {"q"});
    createNode("s", {"q"});

    graph->lint();
  }

  void createNode(
      const std::string& name,
      const std::vector<std::string>& inputNames,
      const std::vector<std::string>& blockInputNames = {}) {
    std::vector<Value*> inputs;
    for (const auto& name_ : inputNames) {
      // NOLINTNEXTLINE(performance-inefficient-vector-operation)
      inputs.push_back(nodes.at(name_)->output());
    }
    auto node = graph->appendNode(graph->create(prim::AutogradZero, inputs));
    node->output()->setDebugName(name);
    nodes[name] = node;

    if (blockInputNames.size() != 0) {
      node->addBlock();
      std::vector<Value*> blockDeps;
      for (const auto& name_ : blockInputNames) {
        // NOLINTNEXTLINE(performance-inefficient-vector-operation)
        blockDeps.push_back(nodes.at(name_)->output());
      }

      auto block = node->blocks().at(0);
      block->appendNode(graph->create(prim::AutogradZero, blockDeps));
    }
  }

  bool moveBeforeTopologicallyValid(
      const std::string& toInsert,
      const std::string& insertPoint) {
    std::function<bool(Node*, Node*)> func =
        [this](Node* toInsert, Node* insertPoint) {
          return aliasDb->moveBeforeTopologicallyValid(toInsert, insertPoint);
        };
    return moveWithChecks(toInsert, insertPoint, func);
  }

  bool moveAfterTopologicallyValid(
      const std::string& toInsert,
      const std::string& insertPoint) {
    std::function<bool(Node*, Node*)> func =
        [this](Node* toInsert, Node* insertPoint) {
          return aliasDb->moveAfterTopologicallyValid(toInsert, insertPoint);
        };
    return moveWithChecks(toInsert, insertPoint, func);
  }

  bool moveWithChecks(
      const std::string& toInsert,
      const std::string& insertPoint,
      std::function<bool(Node*, Node*)> func) {
    auto n = nodes.at(toInsert);
    auto insert = nodes.at(insertPoint);
    bool isAfter = n->isAfter(insert);

    std::vector<Node*> originalOrdering;
    Node* original = isAfter ? n->next() : n->prev();

    auto curNode = original;
    while (curNode != n->owningBlock()->return_node()) {
      originalOrdering.push_back(curNode);
      if (isAfter) {
        curNode = curNode->next();
      } else {
        curNode = curNode->prev();
      }
    }

    const auto couldMove = func(n, insert);
    // Check the graph is okay
    graph->lint();

    // If this is the picture of nodes
    // <some nodes> ... toInsert ... <some more nodes> ... insertPoint
    // ^----------^ check that these nodes haven't moved
    curNode = original;
    size_t idx = 0;
    while (curNode != n->owningBlock()->return_node()) {
      EXPECT_TRUE(originalOrdering[idx] == curNode);
      if (isAfter) {
        curNode = curNode->next();
      } else {
        curNode = curNode->prev();
      }
      idx++;
    }

    return couldMove;
  }

  void checkPostCondition(
      const std::string& toInsert,
      const std::string& insertPoint,
      bool after) {
    if (after) {
      EXPECT_EQ(nodes.at(toInsert)->prev(), nodes.at(insertPoint));
    } else {
      EXPECT_EQ(nodes.at(toInsert)->next(), nodes.at(insertPoint));
    }
  }

  // NOLINTNEXTLINE(cppcoreguidelines-non-private-member-variables-in-classes)
  std::shared_ptr<Graph> graph;
  // NOLINTNEXTLINE(cppcoreguidelines-non-private-member-variables-in-classes)
  std::unique_ptr<AliasDb> aliasDb;
  // NOLINTNEXTLINE(cppcoreguidelines-non-private-member-variables-in-classes)
  std::unordered_map<std::string, Node*> nodes;
};

TEST_F(TopologicalMoveTest, SplitsDeps) {
  // Check that we are removing `this`'s deps properly when we need to split
  // `this` and deps (see code for what the hell that means)
  EXPECT_TRUE(moveBeforeTopologicallyValid("q", "s"));
  checkPostCondition("q", "s", false);
}

// Move after
TEST_F(TopologicalMoveTest, MoveAfterBackwardSimple) {
  // Simple move backward
  EXPECT_TRUE(moveAfterTopologicallyValid("c", "a"));
  checkPostCondition("c", "a", true);
}
TEST_F(TopologicalMoveTest, MoveAfterBackwardInvalid) {
  // simple invalid move backward
  EXPECT_FALSE(moveAfterTopologicallyValid("d", "a"));
}

TEST_F(TopologicalMoveTest, MoveAfterNoOp) {
  // doesn't actually move anything
  EXPECT_TRUE(moveAfterTopologicallyValid("f", "e"));
  checkPostCondition("f", "e", true);
}

TEST_F(TopologicalMoveTest, MoveAfterBackwardMultipleDeps) {
  // move backward with multiple dependencies
  EXPECT_TRUE(moveAfterTopologicallyValid("e", "c"));
  checkPostCondition("e", "c", true);
}

TEST_F(TopologicalMoveTest, MoveAfterBackwardNonZeroWorkingSet) {
  // Move backward with non-zero working set
  EXPECT_TRUE(moveAfterTopologicallyValid("k", "f"));
  checkPostCondition("k", "f", true);
}

TEST_F(TopologicalMoveTest, MoveAfterForwardSimple) {
  // Simple move forward
  EXPECT_TRUE(moveAfterTopologicallyValid("c", "d"));
  checkPostCondition("c", "d", true);
}

TEST_F(TopologicalMoveTest, MoveAfterForwardNonZeroWorkingSet) {
  // Move forward with non-zero working set
  EXPECT_TRUE(moveAfterTopologicallyValid("f", "l"));
  checkPostCondition("f", "l", true);
}

// Move before
TEST_F(TopologicalMoveTest, MoveBeforeForwardSimple) {
  // Simple move forward
  EXPECT_TRUE(moveBeforeTopologicallyValid("b", "d"));
  checkPostCondition("b", "d", false);
}

TEST_F(TopologicalMoveTest, MoveBeforeBackwardSimple) {
  // Simple move backward
  EXPECT_TRUE(moveBeforeTopologicallyValid("c", "a"));
  checkPostCondition("c", "a", false);
}

TEST_F(TopologicalMoveTest, MoveBeforeNoOp) {
  // doesn't actually move anything
  EXPECT_TRUE(moveBeforeTopologicallyValid("a", "b"));
  checkPostCondition("a", "b", false);
}

TEST_F(TopologicalMoveTest, MoveBeforeForwardWithDeps) {
  // move forward with deps
  EXPECT_TRUE(moveBeforeTopologicallyValid("f", "m"));
  checkPostCondition("f", "m", false);
}

TEST_F(TopologicalMoveTest, MoveBeforeBackwardWithDeps) {
  // move backward with deps
  EXPECT_TRUE(moveBeforeTopologicallyValid("l", "f"));
  checkPostCondition("l", "f", false);
}

// check that dependencies in blocks are recognized
TEST_F(TopologicalMoveTest, DepsDisallowMove) {
  EXPECT_FALSE(moveAfterTopologicallyValid("l", "m"));
  EXPECT_FALSE(moveBeforeTopologicallyValid("m", "l"));
  EXPECT_FALSE(moveAfterTopologicallyValid("n", "l"));
  EXPECT_FALSE(moveBeforeTopologicallyValid("l", "n"));
}

// Test that moveAfter(n) and moveBefore(n->next()) are not necessarily
// equivalent. Here, the dependency ordering is n -> o -> p.  So we can't
// move `n` after `o`, but we can move `n` before `p` (which pushes `o` after
// `p`)
TEST_F(TopologicalMoveTest, MoveAfterBeforeWithDeps) {
  EXPECT_FALSE(moveAfterTopologicallyValid("n", "o"));
  EXPECT_TRUE(moveBeforeTopologicallyValid("o", "p"));
  checkPostCondition("o", "p", false);
}

namespace {
Node* insertIf(
    Graph& g,
    Value* condValue,
    std::function<std::vector<Value*>()> trueInst,
    std::function<std::vector<Value*>()> falseInst) {
  auto if_ = g.insertNode(g.create(prim::If, 0));
  if_->addInput(condValue); // condition value
  auto trueBlock = if_->addBlock();
  auto falseBlock = if_->addBlock();
  {
    // Mutate in true block
    WithInsertPoint g(trueBlock);
    auto outputs = trueInst();
    for (auto output : outputs) {
      trueBlock->registerOutput(output);
    }
  }
  {
    WithInsertPoint g(falseBlock);
    auto outputs = falseInst();
    for (auto output : outputs) {
      falseBlock->registerOutput(output);
    }
  }

  EXPECT_TRUE(trueBlock->outputs().size() == falseBlock->outputs().size());
  for (auto output : trueBlock->outputs()) {
    if_->addOutput()->setType(output->type());
  }
  return if_;
}

template <class Exception, class Functor>
inline void expectThrows(Functor&& functor, const char* expectMessageContains) {
  try {
    std::forward<Functor>(functor)();
  } catch (const Exception& e) {
    if (std::string(e.what()).find(expectMessageContains) ==
        std::string::npos) {
      AT_ERROR(
          "Expected error message to contain \"",
          expectMessageContains,
          "\" but error message was: ",
          e.what());
    }
    return;
  }
  AT_ERROR(
      "Expected to throw exception containing \"",
      expectMessageContains,
      "\" but didn't throw");
}

} // namespace

TEST(AliasAnalysisTest, AliasingMutationBlocksMoves) {
  auto graph = std::make_shared<Graph>();
  auto a = graph->addInput();
  auto b = graph->addInput();

  // addsB = b + b
  // c = a + b
  // a += b
  // d = c + c
  auto addsB = graph->insert(aten::add, {b, b});
  auto c = graph->insert(aten::add, {a, b});
  auto aMut = graph->insert(aten::add_, {a, b});
  auto d = graph->insert(aten::add, {c, c});

  graph->lint();

  AliasDb aliasDb(graph);
  // Can't move past a mutation of a used value
  EXPECT_FALSE(aliasDb.moveAfterTopologicallyValid(c->node(), aMut->node()));
  EXPECT_TRUE(aliasDb.moveAfterTopologicallyValid(d->node(), c->node()));

  // b should alias to a (since they are both inputs)
  EXPECT_FALSE(
      aliasDb.moveAfterTopologicallyValid(addsB->node(), aMut->node()));
  EXPECT_TRUE(aliasDb.moveAfterTopologicallyValid(addsB->node(), c->node()));

  graph->lint();
}

TEST(AliasAnalysisTest, AliasingMutationBlocksMoves2) {
  auto graph = std::make_shared<Graph>();
  auto a = graph->addInput();
  auto b = graph->addInput();

  auto constant = graph->insertConstant(1);
  auto fresh = graph->insert(aten::rand, {constant});
  auto usesB = graph->insert(aten::add, {b, fresh});
  auto aliasesB = graph->insert(aten::select, {a, constant, constant});
  auto mutatesAliasOfB = graph->insert(aten::add_, {aliasesB, fresh});
  graph->insert(aten::add, {fresh, aliasesB});
  graph->lint();

  AliasDb aliasDb(graph);
  EXPECT_FALSE(aliasDb.moveAfterTopologicallyValid(
      aliasesB->node(), mutatesAliasOfB->node()));
  EXPECT_FALSE(aliasDb.moveAfterTopologicallyValid(
      usesB->node(), mutatesAliasOfB->node()));
}

TEST(AliasAnalysisTest, SideEffectsBlockMoves) {
  // Test moves across side effectful nodes
  auto graph = std::make_shared<Graph>();
  auto a = graph->addInput();
  auto print1 = graph->insertNode(graph->create(prim::Print, {a}, 0));
  WithInsertPoint guard(print1);
  auto print2 = graph->insertNode(graph->create(prim::Print, {a, a}, 0));
  AliasDb aliasDb(graph);

  // def foo(a):
  //  print2(a, a)
  //  print1(a)

  // test moving across each other
  EXPECT_FALSE(aliasDb.moveAfterTopologicallyValid(print2, print1));
  EXPECT_FALSE(aliasDb.moveBeforeTopologicallyValid(print1, print2));

  // test moving where they already are
  EXPECT_TRUE(aliasDb.moveBeforeTopologicallyValid(print2, print1));
  EXPECT_TRUE(aliasDb.moveAfterTopologicallyValid(print1, print2));

  graph->insertNode(graph->create(prim::MakeTestTensor, {}, 1));
  AliasDb aliasDb2(graph);

  // def foo(a):
  //  print2(a, a)
  //  non_side_effectful = makeTestTensor()
  //  print1(a)

  // test moving with a side effectful node between
  EXPECT_FALSE(aliasDb2.moveAfterTopologicallyValid(print2, print1));
  EXPECT_FALSE(aliasDb2.moveBeforeTopologicallyValid(print2, print1));
  EXPECT_FALSE(aliasDb2.moveAfterTopologicallyValid(print1, print2));
  EXPECT_FALSE(aliasDb2.moveBeforeTopologicallyValid(print1, print2));
}

TEST(AliasAnalysisTest, MovingAcrossInnerBlocks) {
  // Test moves across inner blocks

  // a = rand(1)
  // b = rand(1)
  // if True:
  //   a.add_(b)
  // c = a + b
  auto graph = std::make_shared<Graph>();
  auto constant = graph->insertConstant(1);
  auto a = graph->insert(aten::rand, {constant});
  auto b = graph->insert(aten::rand, {constant});

  auto if_ = insertIf(
      *graph,
      constant,
      [&]() -> std::vector<Value*> {
        auto aMut = graph->insert(aten::add_, {a, b});
        return {aMut};
      },
      [&]() -> std::vector<Value*> { return {a}; });

  auto c = graph->insert(aten::add, {a, b});

  graph->lint();

  // we should not be able to move `c` before the if statement, since it
  // may write to `a`.
  AliasDb aliasDb(graph);
  EXPECT_FALSE(aliasDb.moveBeforeTopologicallyValid(c->node(), if_));
}

TEST(AliasAnalysisTest, NoneHasNoWriters) {
  auto graph = std::make_shared<Graph>();
  std::unordered_map<std::string, Value*> vmap;
  parseIR(
      R"IR(
    graph():
      %opt : Tensor? = prim::Constant()
      %out : Tensor = prim::unchecked_unwrap_optional(%opt)
      %ret.2 : Tensor = aten::div(%out, %out, %out)
      return (%opt, %out, %ret.2)
      )IR",
      &*graph,
      vmap);

  AliasDb aliasDb(graph);
  EXPECT_FALSE(aliasDb.hasWriters(vmap["opt"]->node()));
}

TEST(AliasAnalysisTest, SafeToChangeAliasingRelationship) {
  auto graph = std::make_shared<Graph>();
  std::unordered_map<std::string, Value*> vmap;
  parseIR(
      R"IR(
  graph(%x : Tensor):
      %3 : int = prim::Constant[value=1]()
      %2 : int = prim::Constant[value=0]()
      %b : Tensor = aten::add(%x, %2, %3)
      %c : Tensor = aten::add(%x, %2, %3)
      %d : Tensor = aten::add(%x, %2, %3)
      %e : Tensor = aten::add(%x, %2, %3)
      %f : Tensor[] = prim::ListConstruct(%e)
      %14 : (Tensor, Tensor) = prim::TupleConstruct(%b, %c)
      return (%14)
    )IR",
      &*graph,
      vmap);

  AliasDb aliasDb(graph);
  // x, b, c escape scope, so we can't introduce an aliasing relationship
  EXPECT_FALSE(aliasDb.safeToChangeAliasingRelationship(vmap["x"], vmap["b"]));
  EXPECT_FALSE(aliasDb.safeToChangeAliasingRelationship(vmap["b"], vmap["x"]));
  EXPECT_FALSE(aliasDb.safeToChangeAliasingRelationship(vmap["b"], vmap["c"]));
  EXPECT_FALSE(aliasDb.safeToChangeAliasingRelationship(vmap["c"], vmap["b"]));

  // e aliases the wildcard set because it's contained in a list
  EXPECT_FALSE(aliasDb.safeToChangeAliasingRelationship(vmap["e"], vmap["x"]));
  EXPECT_FALSE(aliasDb.safeToChangeAliasingRelationship(vmap["x"], vmap["e"]));

  // d is a temporary with no writers, safe to change aliasing relationship
  // here
  EXPECT_TRUE(aliasDb.safeToChangeAliasingRelationship(vmap["c"], vmap["d"]));
  EXPECT_TRUE(aliasDb.safeToChangeAliasingRelationship(vmap["d"], vmap["c"]));
}

class BatchAndInstanceNormFixture
    : public ::testing::TestWithParam<std::tuple<std::string, NodeKind, bool>> {
};

TEST_P(BatchAndInstanceNormFixture, BatchAndInstanceNorm) {
  auto param = GetParam();
  auto fnName = std::get<0>(param);
  auto nodeKind = std::get<1>(param);
  auto isTraining = std::get<2>(param);
  std::string isTrainingStr = std::to_string((int)isTraining);

  auto graph = std::make_shared<Graph>();

  parseIR(
      R"IR(
  graph(%input : Tensor, %running_mean : Tensor, %running_var : Tensor):
      %none : NoneType = prim::Constant()
      %training : bool = prim::Constant[value=)IR" +
          isTrainingStr + R"IR(]()
      %momentum : float = prim::Constant[value=1.0]()
      %eps : float = prim::Constant[value=1.0e-9]()
      %cudnn_enabled : bool = prim::Constant[value=0]()
      %res : Tensor = )IR" +
          fnName +
          R"IR((%input, %none, %none, %running_mean, %running_var, %training, %momentum, %eps, %cudnn_enabled)
      return (%res)
    )IR",
      &*graph);

  graph->lint();
  DepthFirstGraphNodeIterator it(graph);

  Node* n = nullptr;
  while ((n = it.next()) != nullptr) {
    if (n->kind() == nodeKind) {
      break;
    }
  }
  EXPECT_TRUE(n != nullptr);

  AliasDb aliasDb(graph);
  EXPECT_TRUE(aliasDb.hasWriters(n) == isTraining);
}

TEST_P(BatchAndInstanceNormFixture, BatchAndInstanceNormTrainingUnknown) {
  auto param = GetParam();
  auto fnName = std::get<0>(param);
  auto nodeKind = std::get<1>(param);

  auto graph = std::make_shared<Graph>();

  parseIR(
      R"IR(
  graph(%input : Tensor, %running_mean : Tensor, %running_var : Tensor, %training : bool):
      %none : NoneType = prim::Constant()
      %momentum : float = prim::Constant[value=1.0]()
      %eps : float = prim::Constant[value=1.0e-9]()
      %cudnn_enabled : bool = prim::Constant[value=0]()
      %res : Tensor = )IR" +
          fnName +
          R"IR((%input, %none, %none, %running_mean, %running_var, %training, %momentum, %eps, %cudnn_enabled)
      return (%res)
    )IR",
      &*graph);

  graph->lint();
  DepthFirstGraphNodeIterator it(graph);

  Node* n = nullptr;
  while ((n = it.next()) != nullptr) {
    if (n->kind() == nodeKind) {
      break;
    }
  }
  EXPECT_TRUE(n != nullptr);

  AliasDb aliasDb(graph);
  EXPECT_TRUE(aliasDb.hasWriters(n));
}

TEST_P(BatchAndInstanceNormFixture, BatchNormTrainingWithNoMeanOrVar) {
  auto param = GetParam();
  auto fnName = std::get<0>(param);
  auto nodeKind = std::get<1>(param);
  auto isTraining = std::get<2>(param);
  std::string isTrainingStr = std::to_string((int)isTraining);

  auto graph = std::make_shared<Graph>();

  parseIR(
      R"IR(
  graph(%input : Tensor):
      %none : NoneType = prim::Constant()
      %training : bool = prim::Constant[value=)IR" +
          isTrainingStr + R"IR(]()
      %momentum : float = prim::Constant[value=1.0]()
      %eps : float = prim::Constant[value=1.0e-9]()
      %cudnn_enabled : bool = prim::Constant[value=0]()
      %res : Tensor = )IR" +
          fnName +
          R"IR((%input, %none, %none, %none, %none, %training, %momentum, %eps, %cudnn_enabled)
      return (%res)
    )IR",
      &*graph);

  graph->lint();
  DepthFirstGraphNodeIterator it(graph);

  Node* n = nullptr;
  while ((n = it.next()) != nullptr) {
    if (n->kind() == nodeKind) {
      break;
    }
  }
  EXPECT_TRUE(n != nullptr);

  AliasDb aliasDb(graph);
  EXPECT_FALSE(aliasDb.hasWriters(n));
}

INSTANTIATE_TEST_SUITE_P(
    AliasAnalysisTest,
    BatchAndInstanceNormFixture,
    ::testing::Values(
        std::make_tuple("aten::batch_norm", aten::batch_norm, false),
        std::make_tuple("aten::instance_norm", aten::instance_norm, false),
        std::make_tuple("aten::batch_norm", aten::batch_norm, true),
        std::make_tuple("aten::instance_norm", aten::instance_norm, true)));

TEST(WriteTrackingTest, Basic) {
  RegisterOperators reg({Operator(
      "prim::creates_alias(Tensor(a) x) -> Tensor(a)",
      [](Stack&) {},
      aliasAnalysisFromSchema())});
  const auto creates_alias = Symbol::fromQualString("prim::creates_alias");
  auto graph = std::make_shared<Graph>();
  auto a = graph->addInput();
  auto b = graph->addInput();

  // aten::add(%b, %b)
  // aten::add_(%a, %b)
  // foo::creates_alias(%a)
  auto pureNode = graph->insert(aten::add, {b, b})->node();
  auto writingNode = graph->insert(aten::add_, {a, b})->node();
  auto node3 = graph->insert(creates_alias, {a})->node();
  auto aAlias = node3->output();

  graph->lint();

  AliasDb aliasDb(graph);
  EXPECT_TRUE(aliasDb.mayAlias(aAlias, a));
  EXPECT_TRUE(aliasDb.mayAlias(a, b));
  EXPECT_FALSE(
      aliasDb.writesToAlias(pureNode, std::unordered_set<const Value*>{a}));
  EXPECT_FALSE(
      aliasDb.writesToAlias(pureNode, std::unordered_set<const Value*>{b}));
  EXPECT_TRUE(
      aliasDb.writesToAlias(writingNode, std::unordered_set<const Value*>{a}));
  EXPECT_TRUE(aliasDb.writesToAlias(
      writingNode, std::unordered_set<const Value*>{a, b}));
  EXPECT_TRUE(aliasDb.writesToAlias(
      writingNode, std::unordered_set<const Value*>{aAlias}));
}

TEST(WriteTrackingTest, IsMutable) {
  auto graph = std::make_shared<Graph>();
  parseIR(
      R"IR(
  graph(%x: Tensor):
    %b : Tensor = aten::relu_(%x)
    return (%b)
    )IR",
      &*graph);
  auto node_iter = graph->block()->nodes().begin();
  auto relu = *node_iter;
  AliasDb aliasDb(graph);
  EXPECT_TRUE(aliasDb.isMutable(relu));
}

TEST(WriteTrackingTest, IsImmutable) {
  auto graph = std::make_shared<Graph>();
  parseIR(
      R"IR(
  graph(%x: Tensor, %y : Tensor):
    %b : Tensor = aten::mul(%x, %y)
    return (%b)
    )IR",
      &*graph);
  auto node_iter = graph->block()->nodes().begin();
  auto mul = *node_iter;
  AliasDb aliasDb(graph);
  EXPECT_FALSE(aliasDb.isMutable(mul));
}

TEST(WriteTrackingTest, HasWriters) {
  auto graph = std::make_shared<Graph>();
  std::unordered_map<std::string, Value*> vmap;
  parseIR(
      R"IR(
  graph(%x: Tensor, %y : Tensor):
    %c1 : int = prim::Constant[value=1]()
    %b : Tensor = aten::add_(%x, %y, %c1)
    return (%b)
    )IR",
      &*graph,
      vmap);
  auto add = vmap["b"]->node();
  AliasDb aliasDb(graph);
  EXPECT_TRUE(aliasDb.hasWriters(add));
  EXPECT_TRUE(aliasDb.isMutable(add));
}

TEST(ContainerAliasingTest, MayContainAlias) {
  auto graph = std::make_shared<Graph>();
  std::unordered_map<std::string, Value*> vmap;
  parseIR(
      R"IR(
  graph(%inp: Tensor[]):
    %x : str = prim::Constant[value="a"]()
    %y : Tensor = prim::Constant()
    %z : Tensor = prim::Constant()
    %a : (Tensor) = prim::TupleConstruct(%y)
    %b : Dict(str, Tensor) = prim::DictConstruct(%x, %y)
    %c : Tensor[] = prim::ListConstruct(%y)
    return (%a, %b, %c)
    )IR",
      &*graph,
      vmap);

  auto str_output = vmap["x"];
  auto ten_output = vmap["y"];
  auto local_var = vmap["z"];
  AliasDb aliasDb(graph);

  EXPECT_TRUE(graph->outputs().size() == 3);
  for (auto out : graph->outputs()) {
    EXPECT_TRUE(aliasDb.mayContainAlias(ten_output, out));
    EXPECT_FALSE(aliasDb.mayContainAlias(local_var, out));
  }

  EXPECT_TRUE(aliasDb.mayContainAlias(ten_output, graph->inputs()));
  EXPECT_FALSE(aliasDb.mayContainAlias(local_var, graph->inputs()));

  EXPECT_TRUE(aliasDb.mayContainAlias(ten_output, graph->outputs()));
  EXPECT_TRUE(aliasDb.mayContainAlias(
      at::ArrayRef<Value*>{ten_output}, graph->outputs()));
  EXPECT_FALSE(aliasDb.mayContainAlias(str_output, graph->outputs()));
}

TEST(ContainerAliasingTest, MayContainAlias_cast) {
  auto graph = std::make_shared<Graph>();
  std::unordered_map<std::string, Value*> vmap;
  parseIR(
      R"IR(
  graph(%input.1 : Tensor):
    %2 : NoneType = prim::Constant()
    %3 : bool = prim::Constant[value=0]()
    %4 : int = prim::Constant[value=6]()
    %5 : int = prim::Constant[value=1]()
    %a.1 : Tensor = aten::add(%input.1, %input.1, %5)
    %b.1 : Tensor = aten::to(%a.1, %4, %3, %3, %2)
    %c.1 : Tensor = aten::mul(%b.1, %b.1)
    return (%c.1)
    )IR",
      &*graph,
      vmap);

  auto a = vmap["a.1"];
  auto b = vmap["b.1"];
  auto c = vmap["c.1"];
  AliasDb aliasDb(graph);

  EXPECT_TRUE(graph->outputs().size() == 1);
  for (auto out : graph->outputs()) {
    EXPECT_TRUE(aliasDb.mayContainAlias(c, out));
  }

  EXPECT_TRUE(aliasDb.mayContainAlias(a, b));
  EXPECT_FALSE(aliasDb.mayContainAlias(b, graph->inputs()));

  EXPECT_TRUE(aliasDb.mayContainAlias(c, graph->outputs()));
  EXPECT_TRUE(
      aliasDb.mayContainAlias(at::ArrayRef<Value*>{c}, graph->outputs()));
  EXPECT_FALSE(aliasDb.mayContainAlias(b, graph->outputs()));
}

TEST(ContainerAliasingTest, PrimitveValuesDontAliasContainers) {
  auto graph = std::make_shared<Graph>();
  parseIR(
      R"IR(
  graph():
    %x : str = prim::Constant[value="a"]()
    %y : int = prim::Constant[value=1]()
    %a : (int) = prim::TupleConstruct(%y)
    %b : Dict(str, int) = prim::DictConstruct(%x, %y)
    %c : int[] = prim::ListConstruct(%y)
    return (%a, %b, %c)
    )IR",
      &*graph);

  auto node_iter = graph->block()->nodes().begin();
  node_iter++; // string
  Node* int_node = *node_iter++;
  AliasDb aliasDb(graph);

  EXPECT_TRUE(graph->outputs().size() == 3);
  // primitive values don't need to alias container
  for (auto out : graph->outputs()) {
    EXPECT_FALSE(aliasDb.mayContainAlias(int_node->output(), out));
  }
}

TEST(ContainerAliasingTest, UnionAliasing) {
  auto graph = std::make_shared<Graph>();
  parseIR(
      R"IR(
  graph(%a : Dict(str, Tensor),
        %b : Tensor[],
        %c : Union(Dict(str, Tensor), Tensor[])):
    return (%a, %b, %c)
    )IR",
      &*graph);

  AliasDb aliasDb(graph);
  auto a = graph->outputs().at(0);
  auto b = graph->outputs().at(1);
  auto c = graph->outputs().at(2);

  EXPECT_TRUE(aliasDb.mayAlias(a, c));
  EXPECT_TRUE(aliasDb.mayAlias(b, c));
  EXPECT_TRUE(aliasDb.mayAlias(c, c));
  EXPECT_FALSE(aliasDb.mayAlias(a, b));
  EXPECT_TRUE(aliasDb.mayContainAlias(a, b));
  EXPECT_TRUE(aliasDb.mayContainAlias(a, c));
  EXPECT_TRUE(aliasDb.mayContainAlias(b, c));
}

TEST(ContainerAliasingTest, InputsCanAliasOutputs) {
  // Test input aliasing
  auto graph = std::make_shared<Graph>();
  parseIR(
      R"IR(
  graph(%x: Tensor, %y: Tensor):
    %a : (Tensor) = prim::TupleConstruct(%x)
    return (%a)
    )IR",
      &*graph);

  auto node_iter = graph->block()->nodes().begin();
  auto tuple_node = *node_iter;
  AliasDb aliasDb(graph);

  for (auto input : graph->inputs()) {
    EXPECT_TRUE(aliasDb.mayContainAlias(input, tuple_node->output()));
  }
  EXPECT_TRUE(aliasDb.mayContainAlias(graph->inputs(), graph->outputs()));
}

// Test tuple that doesn't come from construct
TEST(ContainerAliasingTest, NestedTupleConstruct) {
  auto graph = std::make_shared<Graph>();
  parseIR(
      R"IR(
graph(%x : int,
      %y : Tensor,
      %z : Tensor):
  %3 : int = prim::Constant[value=1]()
  %4 : bool = aten::eq(%x, %3)
  %a : (Tensor) = prim::If(%4)
    block0():
      %a.1 : (Tensor) = prim::TupleConstruct(%y)
      -> (%a.1)
    block1():
      %a.2 : (Tensor) = prim::TupleConstruct(%z)
      -> (%a.2)
  return (%a)
 )IR",
      &*graph);

  AliasDb aliasDb(graph);

  for (auto input : graph->inputs()) {
    if (input->type() == IntType::get()) {
      continue;
    }

    EXPECT_TRUE(aliasDb.mayContainAlias(input, graph->outputs().at(0)));
  }
}

// test nested types
TEST(ContainerAliasingTest, NestedTypes) {
  auto graph = std::make_shared<Graph>();
  parseIR(
      R"IR(
graph():
  %a : Tensor = prim::MakeTestTensor()
  %a_list : Tensor[] = prim::ListConstruct(%a)
  %b : Tensor = prim::MakeTestTensor()
  %b_list : Tensor[] = prim::ListConstruct(%b)
  %13 : (Tensor[], Tensor[]) = prim::TupleConstruct(%a_list, %b_list)
  return (%13)
)IR",
      &*graph);
  AliasDb aliasDb(graph);
  auto g_output = graph->outputs().at(0);
  auto list_2 = g_output->node()->inputs().at(0);
  auto list_1 = g_output->node()->inputs().at(1);

  // TODO FIX assume conservatively for now
  EXPECT_TRUE(aliasDb.mayContainAlias(list_1, list_2));
  EXPECT_TRUE(aliasDb.mayContainAlias(list_2, list_1));

  EXPECT_TRUE(aliasDb.mayContainAlias(list_1, g_output));
  EXPECT_TRUE(aliasDb.mayContainAlias(list_2, g_output));
}

// simple example
TEST(ContainerAliasingTest, Simple) {
  auto graph = std::make_shared<Graph>();
  parseIR(
      R"IR(
graph():
  %0 : Tensor = prim::Constant()
  %1 : Tensor = prim::Constant()
  %13 : (Tensor) = prim::TupleConstruct(%0)
  return (%13)
)IR",
      &*graph);
  AliasDb aliasDb(graph);

  auto node_iter = graph->block()->nodes().begin();
  auto first_ten = *node_iter++;
  auto second_ten = *node_iter++;
  auto tup_node = *node_iter;

  EXPECT_TRUE(aliasDb.mayContainAlias(first_ten->output(), tup_node->output()));
  EXPECT_TRUE(
      !aliasDb.mayContainAlias(second_ten->output(), tup_node->output()));

  std::vector<Value*> first_st = {first_ten->output()};
  std::vector<Value*> second_st = {second_ten->output()};
  std::vector<Value*> tup_st = {tup_node->output()};
  EXPECT_TRUE(aliasDb.mayContainAlias(first_st, tup_st));
  EXPECT_FALSE(aliasDb.mayContainAlias(first_st, second_st));
  EXPECT_FALSE(aliasDb.mayContainAlias(second_st, tup_st));
}

TEST(ContainerAliasingTest, Lists) {
  auto graph = std::make_shared<Graph>();
  std::unordered_map<std::string, Value*> vmap;
  parseIR(
      R"IR(
  graph():
    %x : str = prim::Constant[value="a"]()
    %y : Tensor = prim::Constant()
    %c : Tensor[] = prim::ListConstruct(%y)
    %d : Tensor[] = prim::ListConstruct(%y)
    return (%c, %d)
    )IR",
      &*graph,
      vmap);

  AliasDb aliasDb(graph);
  auto x = vmap["x"];
  auto c = vmap["c"];
  EXPECT_FALSE(aliasDb.mayContainAlias(x, c));
  EXPECT_FALSE(aliasDb.mayContainAlias(c, x));

  auto d = vmap["d"];

  EXPECT_TRUE(aliasDb.mayContainAlias(d, c));
  EXPECT_TRUE(aliasDb.mayContainAlias(c, d));
}

TEST(ContainerAliasingTest, Lists2) {
  // Test list container aliasing
  auto graph = std::make_shared<Graph>();
  std::unordered_map<std::string, Value*> vmap;
  parseIR(
      R"IR(
graph():
  %0 : int = prim::Constant[value=2]()
  %1 : int = prim::Constant[value=3]()
  %2 : int[] = prim::ListConstruct(%0, %1)
  %x : Tensor = prim::MakeTestTensor()
  %12 : int[] = prim::ListConstruct(%0, %1)
  %y : Tensor = prim::MakeTestTensor()
  %22 : int[] = prim::ListConstruct(%0, %1)
  %z : Tensor = prim::MakeTestTensor()
  %32 : int[] = prim::ListConstruct(%0, %1)
  %fresh : Tensor = prim::MakeTestTensor()
  %foo : Tensor[] = prim::ListConstruct(%x, %y)
  %43 : Tensor[] = aten::append(%foo, %z)
  return ()
)IR",
      graph.get(),
      vmap);
  AliasDb aliasDb(graph);
  auto x = vmap["x"];
  auto y = vmap["y"];
  auto z = vmap["z"];
  // Tensors x, y, and z went into a list, so they all may alias each other.
  EXPECT_TRUE(aliasDb.mayAlias(x, y));
  EXPECT_TRUE(aliasDb.mayAlias(y, z));
  EXPECT_TRUE(aliasDb.mayAlias(x, z));

  // But we know `fresh` didn't go into a list, so x, y, and z should not
  // alias it.
  auto fresh = vmap["fresh"];
  EXPECT_FALSE(aliasDb.mayAlias(x, fresh));
  EXPECT_FALSE(aliasDb.mayAlias(y, fresh));
  EXPECT_FALSE(aliasDb.mayAlias(z, fresh));
}

TEST(ContainerAliasingTest, Conservative) {
  // test "conservative" analysis writes to the inside of a container.
  auto ops = torch::RegisterOperators(
      "custom::conservative", [](torch::List<at::Tensor> in) { return in; });

  auto graph = std::make_shared<Graph>();
  std::unordered_map<std::string, Value*> vmap;
  parseIR(
      R"IR(
graph():
  %0 : int = prim::Constant[value=2]()
  %1 : int = prim::Constant[value=3]()
  %2 : int[] = prim::ListConstruct(%0, %1)
  %11 : Tensor = prim::MakeTestTensor()
  %12 : Tensor[] = prim::ListConstruct(%11)
  %out : Tensor[] = custom::conservative(%12)
  %ret.2 : Tensor = aten::div(%11, %11)
  return ()
)IR",
      graph.get(),
      vmap);
  AliasDb aliasDb(graph);
  auto conservativeOp = vmap["out"]->node();
  auto tensor = vmap["11"];
  EXPECT_TRUE(aliasDb.writesToAlias(conservativeOp, ValueSet{tensor}));
}

TEST(ContainerAliasingTest, MovesAcrossContainedWrites) {
  auto ops = torch::RegisterOperators().op(
      "uses::list",
      torch::RegisterOperators::options()
          .catchAllKernel([](torch::List<at::Tensor> in) {
            return torch::rand({2, 3});
          })
          .aliasAnalysis(AliasAnalysisKind::PURE_FUNCTION));
  // Write to the inside of a list. Check that we can't reorder a
  // print across it.
  auto graph = std::make_shared<Graph>();
  std::unordered_map<std::string, Value*> vmap;
  parseIR(
      R"IR(
graph():
  %35 : int = prim::Constant[value=1]()
  %0 : int = prim::Constant[value=2]()
  %1 : int = prim::Constant[value=3]()
  %23 : int = prim::Constant[value=0]()
  %2 : int[] = prim::ListConstruct(%0, %1)
  %11 : Tensor = prim::MakeTestTensor()
  %12 : int[] = prim::ListConstruct(%0, %1)
  %21 : Tensor = prim::MakeTestTensor()
  %l : Tensor[] = prim::ListConstruct(%11, %21)
  %24 : Tensor = aten::select(%l, %23)
  %25 : int[] = prim::ListConstruct(%0, %1)
  %34 : Tensor = prim::MakeTestTensor()
  %36 : Tensor = aten::add_(%24, %34, %35)
  %37 : Tensor = uses::list(%l)
  return (%37)
)IR",
      graph.get(),
      vmap);
  AliasDb aliasDb(graph);
  auto listUse = vmap["37"]->node();
  auto internalWrite = vmap["36"]->node();
  EXPECT_FALSE(aliasDb.moveBeforeTopologicallyValid(listUse, internalWrite));
}

TEST(ContainerAliasingTest, MovesAcrossContainedWritesNested) {
  // The same as above, but with a nested list
  auto ops = torch::RegisterOperators().op(
      "uses::list",
      torch::RegisterOperators::options()
          .catchAllKernel([](torch::List<at::Tensor> in) {
            return torch::rand({2, 3});
          })
          .aliasAnalysis(AliasAnalysisKind::PURE_FUNCTION));
  // Write to the inside of a list. Check that we can't reorder a
  // print across it.
  auto graph = std::make_shared<Graph>();
  std::unordered_map<std::string, Value*> vmap;
  parseIR(
      R"IR(
graph():
  %38 : int = prim::Constant[value=1]()
  %0 : int = prim::Constant[value=2]()
  %1 : int = prim::Constant[value=3]()
  %24 : int = prim::Constant[value=0]()
  %2 : int[] = prim::ListConstruct(%0, %1)
  %11 : Tensor = prim::MakeTestTensor()
  %12 : int[] = prim::ListConstruct(%0, %1)
  %21 : Tensor = prim::MakeTestTensor()
  %l : Tensor[] = prim::ListConstruct(%11, %21)
  %25 : Tensor = aten::select(%l, %24)
  %27 : Tensor = aten::select(%25, %24, %24)
  %28 : int[] = prim::ListConstruct(%0, %1)
  %37 : Tensor = prim::MakeTestTensor()
  %39 : Tensor = aten::add_(%27, %37, %38)
  %40 : Tensor = uses::list(%l)
  return (%40)
)IR",
      graph.get(),
      vmap);
  AliasDb aliasDb(graph);
  auto listUse = vmap["40"]->node();
  auto internalWrite = vmap["39"]->node();
  EXPECT_FALSE(aliasDb.moveBeforeTopologicallyValid(listUse, internalWrite));
}

TEST(WildcardsTest, Basic) {
  RegisterOperators reg(
      {Operator(
           "prim::returns_wildcard(Tensor a) -> Tensor(*)",
           [](Stack&) {},
           aliasAnalysisFromSchema()),
       Operator(
           "prim::writes(Tensor(z!) a) -> Tensor(a)",
           [](Stack&) {},
           aliasAnalysisFromSchema())});
  const auto returns_wildcard =
      Symbol::fromQualString("prim::returns_wildcard");
  const auto writes = Symbol::fromQualString("prim::writes");

  auto graph = std::make_shared<Graph>();
  const auto a = graph->addInput();

  const auto constant = graph->insertConstant(1);
  const auto fresh = graph->insert(aten::rand, {constant});
  const auto fresh2 = graph->insert(aten::rand, {constant});
  const auto wildcard = graph->insert(returns_wildcard, {fresh});

  {
    graph->lint();
    AliasDb aliasDb(graph);

    EXPECT_FALSE(aliasDb.mayAlias(a, fresh));
    EXPECT_FALSE(aliasDb.mayAlias(wildcard, fresh));
    EXPECT_TRUE(aliasDb.mayAlias(wildcard, a));
    EXPECT_FALSE(aliasDb.mayAlias(ValueSet{wildcard}, ValueSet{}));
    EXPECT_FALSE(aliasDb.hasWriters(wildcard->node()));
  }

  graph->insert(writes, {fresh2})->node();
  {
    graph->lint();
    AliasDb aliasDb(graph);
    EXPECT_FALSE(aliasDb.hasWriters(wildcard->node()));
  }

  const auto wildcardWrite = graph->insert(writes, {wildcard})->node();
  {
    graph->lint();
    AliasDb aliasDb(graph);
    // Test writes to wildcards
    EXPECT_FALSE(aliasDb.writesToAlias(
        wildcardWrite, std::unordered_set<const Value*>{fresh}));
    EXPECT_FALSE(aliasDb.writesToAlias(
        wildcardWrite, std::unordered_set<const Value*>{fresh2}));
    EXPECT_TRUE(aliasDb.writesToAlias(
        wildcardWrite, std::unordered_set<const Value*>{a}));
    EXPECT_TRUE(aliasDb.hasWriters(wildcard->node()));
  }
}

// test that wildcards are correctly divided by type
TEST(WildcardsTest, TypeIsolation) {
  auto graph = std::make_shared<Graph>();
  std::unordered_map<std::string, Value*> vmap;
  parseIR(
      R"IR(
  graph(%ten_list : Tensor[], %int_list : int[], %opt_ten_list : Tensor[]?):
    %ten : Tensor = prim::Constant()
    %4 : Tensor[] = aten::append(%ten_list, %ten)
    %ten_ten_list : Tensor[][] = prim::Constant()
    %int_int_list : int[][] = prim::Constant()
    return ()
    )IR",
      &*graph,
      vmap);
  AliasDb aliasDb(graph);
  auto opt_ten_list = vmap["opt_ten_list"];
  auto ten_list = vmap["ten_list"];
  auto int_list = vmap["int_list"];
  EXPECT_FALSE(aliasDb.hasWriters(int_list));
  EXPECT_TRUE(aliasDb.hasWriters(opt_ten_list));
  EXPECT_TRUE(aliasDb.hasWriters(ten_list));
  EXPECT_FALSE(aliasDb.mayContainAlias(int_list, opt_ten_list));
  EXPECT_TRUE(aliasDb.mayContainAlias(ten_list, opt_ten_list));
  EXPECT_TRUE(aliasDb.mayAlias(ten_list, opt_ten_list));

  auto list_of_tensor_lists = vmap["ten_ten_list"];
  EXPECT_TRUE(aliasDb.mayContainAlias(ten_list, list_of_tensor_lists));
  EXPECT_TRUE(aliasDb.mayContainAlias(ten_list, vmap["ten"]));

  EXPECT_TRUE(
      !aliasDb.mayContainAlias(vmap["int_int_list"], list_of_tensor_lists));
}

// test invariant container aliasing
// the containers of different type cannot alias each other,
// however they may contain elements which alias each other
TEST(WildcardsTest, InvariantContainerAliasing) {
  {
    auto graph = std::make_shared<Graph>();
    std::unordered_map<std::string, Value*> vmap;
    parseIR(
        R"IR(
  graph(%ten_list : Tensor[], %ten_opt_list : Tensor?[]):
    %ten : Tensor = prim::Constant()
    %4 : Tensor[] = aten::append(%ten_list, %ten)
    return ()
    )IR",
        &*graph,
        vmap);
    AliasDb aliasDb(graph);
    auto ten_opt_list = vmap["ten_opt_list"];
    auto ten_list = vmap["ten_list"];
    EXPECT_FALSE(aliasDb.hasWriters(ten_opt_list));
    EXPECT_TRUE(aliasDb.hasWriters(ten_list));
    EXPECT_TRUE(aliasDb.mayContainAlias(ten_list, ten_opt_list));
    EXPECT_FALSE(aliasDb.mayAlias(ten_list, ten_opt_list));
  }
  {
    auto graph = std::make_shared<Graph>();
    std::unordered_map<std::string, Value*> vmap;
    parseIR(
        R"IR(
  graph(%float_3D : Float(*, *, *), %float_2D : Float(*, *)):
    return ()
    )IR",
        &*graph,
        vmap);
    AliasDb aliasDb(graph);
    EXPECT_TRUE(aliasDb.mayAlias(vmap["float_3D"], vmap["float_2D"]));
  }

  {
    auto graph = std::make_shared<Graph>();
    std::unordered_map<std::string, Value*> vmap;
    parseIR(
        R"IR(
  graph(%float_3D_list : Float(*, *, *)[], %float_2D_list : Float(*, *)[], %ten: Tensor):
    return ()
    )IR",
        &*graph,
        vmap);
    AliasDb aliasDb(graph);
    EXPECT_TRUE(aliasDb.mayAlias(vmap["float_3D_list"], vmap["float_2D_list"]));
    EXPECT_TRUE(aliasDb.mayContainAlias(vmap["float_3D_list"], vmap["ten"]));
    EXPECT_TRUE(aliasDb.mayContainAlias(vmap["float_2D_list"], vmap["ten"]));
  }
}

TEST(AliasRegistrationTest, ConservativeWithInferredSchema) {
  auto registry = torch::RegisterOperators().op(
      "foo::rand1",
      torch::RegisterOperators::options()
          .catchAllKernel([](at::Tensor) -> at::Tensor {
            return at::rand({2, 2});
          })
          .aliasAnalysis(AliasAnalysisKind::CONSERVATIVE));
  const auto rand_op = Symbol::fromQualString("foo::rand1");
  auto graph = std::make_shared<Graph>();
  auto a = graph->addInput();
  auto b = graph->insert(rand_op, {a});
  AliasDb aliasDb(graph);
  // Conservatively we assume there is a reference
  EXPECT_TRUE(aliasDb.mayAlias(a, b));
}

TEST(AliasRegistrationTest, ConservativeWithSpecifiedSchema) {
  auto registry = torch::RegisterOperators().op(
      "foo::rand2(Tensor arg1) -> Tensor",
      torch::RegisterOperators::options()
          .catchAllKernel([](at::Tensor) -> at::Tensor {
            return at::rand({2, 2});
          })
          .aliasAnalysis(AliasAnalysisKind::CONSERVATIVE));
  const auto rand_op = Symbol::fromQualString("foo::rand2");
  auto graph = std::make_shared<Graph>();
  auto a = graph->addInput();
  auto b = graph->insert(rand_op, {a});
  AliasDb aliasDb(graph);
  // Conservatively we assume there is a reference
  EXPECT_TRUE(aliasDb.mayAlias(a, b));
}

TEST(AliasRegistrationTest, ConservativeWithAliasingAnnotationsShouldError) {
  auto registry = torch::RegisterOperators().op(
      "foo::rand3(Tensor(a) arg1) -> Tensor(b)",
      torch::RegisterOperators::options()
          .catchAllKernel([](at::Tensor) -> at::Tensor {
            return at::rand({2, 2});
          })
          .aliasAnalysis(AliasAnalysisKind::CONSERVATIVE));

  const auto rand_op = Symbol::fromQualString("foo::rand3");
  auto graph = std::make_shared<Graph>();
  auto a = graph->addInput();
  graph->insert(rand_op, {a});

  // Registration time is okay, but throw exception when fetch from
  // registration.
  expectThrows<c10::Error>(
      [&graph] { AliasDb aliasDb(graph); },
      "Tried to register operator foo::rand3(Tensor(a) arg1) -> (Tensor(b)) with aliasing information in the schema but without AliasAnalysisKind::FROM_SCHEMA");
}

TEST(AliasRegistrationTest, ConservativeWithAliasingAnnotationsShouldError2) {
  auto registry = torch::RegisterOperators().op(
      "foo::rand4(Tensor(a) arg1) -> Tensor(a)",
      torch::RegisterOperators::options()
          .catchAllKernel([](at::Tensor) -> at::Tensor {
            return at::rand({2, 2});
          })
          .aliasAnalysis(AliasAnalysisKind::CONSERVATIVE));
  const auto rand_op = Symbol::fromQualString("foo::rand4");
  auto graph = std::make_shared<Graph>();
  auto a = graph->addInput();
  graph->insert(rand_op, {a});

  // Registration time is okay, but throw exception when fetch from
  // registration.
  expectThrows<c10::Error>(
      [&graph] { AliasDb aliasDb(graph); },
      "Tried to register operator foo::rand4(Tensor(a) arg1) -> (Tensor(a)) with aliasing information in the schema but without AliasAnalysisKind::FROM_SCHEMA");
}

TEST(AliasRegistrationTest, FromSchemaWithInferredSchemaShouldError) {
  expectThrows<c10::Error>(
      [] {
        torch::RegisterOperators().op(
            "foo::rand5",
            torch::RegisterOperators::options()
                .catchAllKernel([](at::Tensor) -> at::Tensor {
                  return at::rand({2, 2});
                })
                .aliasAnalysis(AliasAnalysisKind::FROM_SCHEMA));
      },
      "Tried to register operator foo::rand5(Tensor _0) -> (Tensor _0) with AliasAnalysisKind::FROM_SCHEMA, but the schema is inferred");
}

TEST(AliasRegistrationTest, FromSchemaInferredPure) {
  auto registry = torch::RegisterOperators().op(
      "foo::rand6(Tensor arg1) -> Tensor",
      torch::RegisterOperators::options()
          .catchAllKernel([](at::Tensor) -> at::Tensor {
            return at::rand({2, 2});
          })
          .aliasAnalysis(AliasAnalysisKind::FROM_SCHEMA));
  const auto rand_op = Symbol::fromQualString("foo::rand6");
  auto graph = std::make_shared<Graph>();
  auto a = graph->addInput();
  auto b = graph->insert(rand_op, {a});
  AliasDb aliasDb(graph);
  // The schema doesn't contain alias information, which means it's pure
  // (meh!)
  EXPECT_FALSE(aliasDb.mayAlias(a, b));
}

TEST(AliasRegistrationTest, FromSchemaAliased) {
  auto registry = torch::RegisterOperators().op(
      "foo::rand7(Tensor(a) arg1) -> Tensor(a)",
      torch::RegisterOperators::options()
          .catchAllKernel([](at::Tensor t) -> at::Tensor { return t * 2; })
          .aliasAnalysis(AliasAnalysisKind::FROM_SCHEMA));
  const auto rand_op = Symbol::fromQualString("foo::rand7");

  auto graph = std::make_shared<Graph>();
  auto a = graph->addInput();
  auto b = graph->insert(rand_op, {a});
  AliasDb aliasDb(graph);
  // The schema has an alias reference
  EXPECT_TRUE(aliasDb.mayAlias(a, b));
}

TEST(AliasRegistrationTest, FromSchemaPure) {
  auto registry = torch::RegisterOperators().op(
      "foo::rand8(Tensor(a) arg1) -> Tensor(b)",
      torch::RegisterOperators::options()
          .catchAllKernel([](at::Tensor t) -> at::Tensor { return t * 2; })
          .aliasAnalysis(AliasAnalysisKind::FROM_SCHEMA));
  const auto rand_op = Symbol::fromQualString("foo::rand8");
  auto graph = std::make_shared<Graph>();
  auto a = graph->addInput();
  auto b = graph->insert(rand_op, {a});
  AliasDb aliasDb(graph);
  // The schema does not have an alias reference
  EXPECT_FALSE(aliasDb.mayAlias(a, b));
}

TEST(AliasRegistrationTest, PureNoSchema) {
  auto registry = torch::RegisterOperators().op(
      "foo::rand9",
      torch::RegisterOperators::options()
          .catchAllKernel([](at::Tensor) -> at::Tensor {
            return at::rand({2, 2});
          })
          .aliasAnalysis(AliasAnalysisKind::PURE_FUNCTION));
  const auto rand_op = Symbol::fromQualString("foo::rand9");
  auto graph = std::make_shared<Graph>();
  auto a = graph->addInput();
  auto b = graph->insert(rand_op, {a});
  AliasDb aliasDb(graph);
  // The schema is pure, there cannot be any alias
  EXPECT_FALSE(aliasDb.mayAlias(a, b));
}

TEST(AliasRegistrationTest, PureWithSchema) {
  auto registry = torch::RegisterOperators().op(
      "foo::rand10(Tensor arg1) -> Tensor",
      torch::RegisterOperators::options()
          .catchAllKernel([](at::Tensor) -> at::Tensor {
            return at::rand({2, 2});
          })
          .aliasAnalysis(AliasAnalysisKind::PURE_FUNCTION));
  const auto rand_op = Symbol::fromQualString("foo::rand10");
  auto graph = std::make_shared<Graph>();
  auto a = graph->addInput();
  auto b = graph->insert(rand_op, {a});
  AliasDb aliasDb(graph);
  // The schema is pure, there cannot be any alias
  EXPECT_FALSE(aliasDb.mayAlias(a, b));
}

TEST(AliasRegistrationTest, PureWithAnnotationsShouldError) {
  auto registry = torch::RegisterOperators().op(
      "foo::rand11(Tensor(a) arg1) -> Tensor(a)",
      torch::RegisterOperators::options()
          .catchAllKernel([](at::Tensor t) -> at::Tensor { return t * 2; })
          .aliasAnalysis(AliasAnalysisKind::PURE_FUNCTION));
  const auto rand_op = Symbol::fromQualString("foo::rand11");
  auto graph = std::make_shared<Graph>();
  auto a = graph->addInput();
  graph->insert(rand_op, {a});

  // Registration time is okay, but throw exception when fetch from
  // registration.
  expectThrows<c10::Error>(
      [&graph] { AliasDb aliasDb(graph); },
      "Tried to register operator foo::rand11(Tensor(a) arg1) -> (Tensor(a)) with aliasing information in the schema but without AliasAnalysisKind::FROM_SCHEMA");
}

TEST(AliasRegistrationTest, AliasMoveAtenListOp) {
  auto graph = std::make_shared<Graph>();
  std::unordered_map<std::string, Value*> vmap;
  auto graph_string = R"IR(
  graph():
    %x : Tensor = prim::MakeTestTensor()
    %8 : int = prim::Constant[value=0]()
    %5 : int = prim::Constant[value=1]()
    %4 : int = prim::Constant[value=2]()
    %y : Tensor[] = prim::ListConstruct(%x)
    %6 : Tensor = aten::add_(%x, %4, %5)
    %9 : Tensor = aten::cat(%y, %8)
    return (%9))IR";

  torch::jit::parseIR(graph_string, graph.get(), vmap);
  AliasDb aliasDb(graph);

  // bc y.1 has a single used in a single non-aliasing aten op,
  // x is added to y.1 contained elements instead of wildcard set
  EXPECT_TRUE(!aliasDb.mayAlias(vmap["x"], vmap["9"]));

  // write to contained element should prevent move
  EXPECT_TRUE(!aliasDb.moveBeforeTopologicallyValid(
      vmap["y"]->node(), vmap["9"]->node()));
}

TEST(
    AliasRegistrationTest,
    AliasMoveForTupleConstructWithSingleUseAsGraphOutput) {
  auto graph = std::make_shared<Graph>();
  std::unordered_map<std::string, Value*> vmap;
  auto graph_string = R"IR(
  graph():
    %x : Tensor = prim::MakeTestTensor()
    %y : Tensor = prim::MakeTestTensor()
    %z : (Tensor) = prim::TupleConstruct(%x, %y)
    return (%z))IR";

  torch::jit::parseIR(graph_string, graph.get(), vmap);
<<<<<<< HEAD
  AliasDb aliasDb(
      graph, /*isFrozen=*/false);
=======
  AliasDb aliasDb(graph, /*isFrozen=*/false);
>>>>>>> 849c6a52

  EXPECT_TRUE(!aliasDb.mayAlias(vmap["x"], vmap["y"]));
  EXPECT_TRUE(aliasDb.mayContainAlias(vmap["z"], vmap["x"]));
  EXPECT_TRUE(aliasDb.mayContainAlias(vmap["z"], vmap["y"]));
}

<<<<<<< HEAD
TEST(
    AliasRegistrationTest,
    RecursiveSubgraphTupleContainment) {
=======
TEST(AliasRegistrationTest, RecursiveSubgraphTupleContainment) {
>>>>>>> 849c6a52
  auto graph = std::make_shared<Graph>();
  std::unordered_map<std::string, Value*> vmap;
  auto graph_string = R"IR(
  graph():
    %x : Tensor = prim::MakeTestTensor()
    %y : Tensor = prim::MakeTestTensor()
    %z : (Tensor, Tensor) = prim::TupleConstruct(%x, %y)
    return (%z))IR";

  torch::jit::parseIR(graph_string, graph.get(), vmap);
  auto node = vmap["z"]->node();
<<<<<<< HEAD
  auto subgraph = SubgraphUtils::createSingletonSubgraph(node, prim::FunctionalGraph);
=======
  auto subgraph =
      SubgraphUtils::createSingletonSubgraph(node, prim::FunctionalGraph);
>>>>>>> 849c6a52
  AliasDb aliasDb(graph);

  EXPECT_TRUE(aliasDb.mayContainAlias(subgraph->output(), vmap["x"]));
  EXPECT_TRUE(aliasDb.mayContainAlias(subgraph->output(), vmap["y"]));
  EXPECT_TRUE(aliasDb.mayAlias(vmap["x"], vmap["y"]));
}

TEST(AliasRegistrationTest, WildcardAliasForTupleConstructWithUses) {
  auto graph = std::make_shared<Graph>();
  std::unordered_map<std::string, Value*> vmap;
  auto graph_string = R"IR(
  graph():
    %x : Tensor = prim::MakeTestTensor()
    %y : Tensor = prim::MakeTestTensor()
    %z : Tensor = prim::MakeTestTensor()
    %0 : int = prim::Constant[value=0]()
    %a : (Tensor) = prim::TupleConstruct(%x, %y)
    %b : (Tensor) = prim::TupleConstruct(%z)
    %c : Tensor = prim::TupleIndex(%a, %0)
    %d : Tensor = prim::TupleIndex(%b, %0)
    return (%c, %d))IR";

  torch::jit::parseIR(graph_string, graph.get(), vmap);
<<<<<<< HEAD
  AliasDb aliasDb(
      graph, /*isFrozen=*/false);
=======
  AliasDb aliasDb(graph, /*isFrozen=*/false);
>>>>>>> 849c6a52

  EXPECT_TRUE(aliasDb.mayAlias(vmap["x"], vmap["y"]));
  EXPECT_TRUE(aliasDb.mayAlias(vmap["x"], vmap["z"]));
  EXPECT_TRUE(aliasDb.mayAlias(vmap["y"], vmap["z"]));
  EXPECT_TRUE(aliasDb.mayContainAlias(vmap["a"], vmap["x"]));
  EXPECT_TRUE(aliasDb.mayContainAlias(vmap["a"], vmap["y"]));
  EXPECT_TRUE(aliasDb.mayContainAlias(vmap["a"], vmap["z"]));
  EXPECT_TRUE(aliasDb.mayContainAlias(vmap["b"], vmap["x"]));
  EXPECT_TRUE(aliasDb.mayContainAlias(vmap["b"], vmap["y"]));
  EXPECT_TRUE(aliasDb.mayContainAlias(vmap["b"], vmap["z"]));
}

TEST(AliasRegistrationTest, ATenSplitIntListAliasCheck) {
  auto graph = std::make_shared<Graph>();
  std::unordered_map<std::string, Value*> vmap;
  auto graph_string = R"IR(
  graph():
    %x : Tensor = prim::MakeTestTensor()
    %0 : int = prim::Constant[value=0]()
    %1 : int = prim::Constant[value=1]()
    %2 : int = prim::Constant[value=2]()
    %y : Tensor = aten::add(%x, %x, %0)
    %lengths_list : int[] = prim::tolist(%1, %2)
    %a : Tensor[] = aten::split(%y, %lengths_list, %0)
    %b : Tensor, %c : Tensor = prim::ListUnpack(%a)
    %b1 : Tensor = aten::flatten(%b, %0, %1)
    %c1 : Tensor = aten::flatten(%c, %0, %1)
    %d : Tensor = aten::add(%b1, %c1, %0)
    return (%d))IR";

  torch::jit::parseIR(graph_string, graph.get(), vmap);
  AliasDb aliasDb(graph, /*isFrozen=*/false);

  EXPECT_TRUE(aliasDb.mayAlias(vmap["y"], vmap["b"]));
  EXPECT_TRUE(aliasDb.mayAlias(vmap["y"], vmap["c"]));
  EXPECT_TRUE(aliasDb.mayAlias(vmap["y"], vmap["b1"]));
  EXPECT_TRUE(aliasDb.mayAlias(vmap["y"], vmap["c1"]));
}

TEST(AliasRegistrationTest, ATenSplitIntAliasCheck) {
  auto graph = std::make_shared<Graph>();
  std::unordered_map<std::string, Value*> vmap;
  auto graph_string = R"IR(
  graph():
    %x : Tensor = prim::MakeTestTensor()
    %0 : int = prim::Constant[value=0]()
    %1 : int = prim::Constant[value=1]()
    %2 : int = prim::Constant[value=2]()
    %y : Tensor = aten::add(%x, %x, %0)
    %a : Tensor[] = aten::split(%y, %2, %0)
    %b : Tensor, %c : Tensor = prim::ListUnpack(%a)
    %b1 : Tensor = aten::flatten(%b, %0, %1)
    %c1 : Tensor = aten::flatten(%c, %0, %1)
    %d : Tensor = aten::add(%b1, %c1, %0)
    return (%d))IR";

  torch::jit::parseIR(graph_string, graph.get(), vmap);
  AliasDb aliasDb(graph, /*isFrozen=*/false);

  EXPECT_TRUE(aliasDb.mayAlias(vmap["y"], vmap["b"]));
  EXPECT_TRUE(aliasDb.mayAlias(vmap["y"], vmap["c"]));
  EXPECT_TRUE(aliasDb.mayAlias(vmap["y"], vmap["b1"]));
  EXPECT_TRUE(aliasDb.mayAlias(vmap["y"], vmap["c1"]));
}

TEST(AliasRegistrationTest, PureWithAnnotationsShouldError2) {
  auto registry = torch::RegisterOperators().op(
      "foo::rand12(Tensor(a) arg1) -> Tensor(b)",
      torch::RegisterOperators::options()
          .catchAllKernel([](at::Tensor t) -> at::Tensor { return t * 2; })
          .aliasAnalysis(AliasAnalysisKind::PURE_FUNCTION));
  const auto rand_op = Symbol::fromQualString("foo::rand12");
  auto graph = std::make_shared<Graph>();
  auto a = graph->addInput();
  graph->insert(rand_op, {a});

  // Registration time is okay, but throw exception when fetch from
  // registration.
  expectThrows<c10::Error>(
      [&graph] { AliasDb aliasDb(graph); },
      "Tried to register operator foo::rand12(Tensor(a) arg1) -> (Tensor(b)) with aliasing information in the schema but without AliasAnalysisKind::FROM_SCHEMA");
}
} // namespace jit
} // namespace torch<|MERGE_RESOLUTION|>--- conflicted
+++ resolved
@@ -1480,25 +1480,14 @@
     return (%z))IR";
 
   torch::jit::parseIR(graph_string, graph.get(), vmap);
-<<<<<<< HEAD
-  AliasDb aliasDb(
-      graph, /*isFrozen=*/false);
-=======
   AliasDb aliasDb(graph, /*isFrozen=*/false);
->>>>>>> 849c6a52
 
   EXPECT_TRUE(!aliasDb.mayAlias(vmap["x"], vmap["y"]));
   EXPECT_TRUE(aliasDb.mayContainAlias(vmap["z"], vmap["x"]));
   EXPECT_TRUE(aliasDb.mayContainAlias(vmap["z"], vmap["y"]));
 }
 
-<<<<<<< HEAD
-TEST(
-    AliasRegistrationTest,
-    RecursiveSubgraphTupleContainment) {
-=======
 TEST(AliasRegistrationTest, RecursiveSubgraphTupleContainment) {
->>>>>>> 849c6a52
   auto graph = std::make_shared<Graph>();
   std::unordered_map<std::string, Value*> vmap;
   auto graph_string = R"IR(
@@ -1510,12 +1499,8 @@
 
   torch::jit::parseIR(graph_string, graph.get(), vmap);
   auto node = vmap["z"]->node();
-<<<<<<< HEAD
-  auto subgraph = SubgraphUtils::createSingletonSubgraph(node, prim::FunctionalGraph);
-=======
   auto subgraph =
       SubgraphUtils::createSingletonSubgraph(node, prim::FunctionalGraph);
->>>>>>> 849c6a52
   AliasDb aliasDb(graph);
 
   EXPECT_TRUE(aliasDb.mayContainAlias(subgraph->output(), vmap["x"]));
@@ -1539,12 +1524,7 @@
     return (%c, %d))IR";
 
   torch::jit::parseIR(graph_string, graph.get(), vmap);
-<<<<<<< HEAD
-  AliasDb aliasDb(
-      graph, /*isFrozen=*/false);
-=======
   AliasDb aliasDb(graph, /*isFrozen=*/false);
->>>>>>> 849c6a52
 
   EXPECT_TRUE(aliasDb.mayAlias(vmap["x"], vmap["y"]));
   EXPECT_TRUE(aliasDb.mayAlias(vmap["x"], vmap["z"]));
