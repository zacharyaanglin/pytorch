--- conflicted
+++ resolved
@@ -3292,13 +3292,9 @@
     ))
     @toleranceOverride({torch.float32: tol(atol=1e-04, rtol=1e-04)})
     @skipOps('TestVmapOperatorsOpInfo', 'test_vmap_exhaustive', vmap_fail.union({
-<<<<<<< HEAD
-        xfail('cat'),
         xfail('nn.functional.conv1d'),  # AssertionError: Exception not raised on ErrorInput
         xfail('nn.functional.conv2d'),  # AssertionError: Exception not raised on ErrorInput
         xfail('nn.functional.conv3d'),  # AssertionError: Exception not raised on ErrorInput
-=======
->>>>>>> c36db82e
         xfail('native_batch_norm'),
         # The error inputs are vectors, that pass when batched as they are treated as a matrix
         xfail('trace'),
