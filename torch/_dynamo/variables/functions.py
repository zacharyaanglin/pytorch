import abc
import enum
import functools
import inspect
import itertools
import types
from typing import Dict, List

from .. import variables
from ..bytecode_transformation import create_instruction
from ..exc import unimplemented
<<<<<<< HEAD
from ..source import AttrSource, DefaultsSource, GetItemSource
from ..utils import istensor, make_cell
=======
from ..source import AttrSource, ConstantSource, GetItemSource
from ..utils import make_cell
>>>>>>> 226c3660
from .base import typestr, VariableTracker


def wrap_bound_arg(tx, val, options, source=None):
    if isinstance(val, dict):
        return variables.ConstDictVariable(
            {k: wrap_bound_arg(tx, v, options) for k, v in val.items()}, dict, **options
        )
    elif isinstance(val, (tuple, list)):
        cls = variables.BaseListVariable.cls_for(type(val))
        return cls([wrap_bound_arg(tx, x, options) for x in val], **options)
    elif variables.ConstantVariable.is_literal(val):
        return variables.ConstantVariable(val, **options)
    elif isinstance(val, types.FunctionType):
        assert (
            source
        ), "Must provide a source if wrapping a tensor arg, otherwise can't guard"
        return variables.UserFunctionVariable(val, source=source, **options)
    elif isinstance(val, enum.Enum):
        return variables.EnumVariable(val, **options)
    elif isinstance(val, (type, abc.ABCMeta)):
        return variables.UserDefinedClassVariable(val, **options)
    elif istensor(val):
        from torch._dynamo.variables.builder import VariableBuilder

        assert (
            source is not None
        ), "Must provide a source if wrapping a tensor arg, otherwise can't guard"
        return VariableBuilder(tx, source)(val)
    else:
        assert isinstance(val, VariableTracker), typestr(val)
        return val


def wrap_args_kwargs(tx, result, options):
    for k, v in list(result.items()):
        if isinstance(v, (tuple, dict)):
            # args/kwargs
            result[k] = wrap_bound_arg(tx, v, options)


def init_cellvars(parent, result, code):
    closure_cells = dict()
    side_effects = parent.output.side_effects

    for name in code.co_cellvars:
        closure_cells[name] = side_effects.track_cell_new()
        if name in result:
            side_effects.store_cell(closure_cells[name], result.pop(name))

    return closure_cells


class BaseUserFunctionVariable(VariableTracker):
    def get_filename(self):
        return self.get_code().co_filename

    def get_name(self):
        return self.get_code().co_name

    def call_function(
        self, tx, args: "List[VariableTracker]", kwargs: "Dict[str, VariableTracker]"
    ) -> "VariableTracker":
        return tx.inline_user_function_return(
            self, list(self.self_args()) + list(args), kwargs
        )

    def num_parameters(self):
        return len(inspect.signature(self.get_function()).parameters)

    def closure_vars(self, tx):
        return {}


class UserFunctionVariable(BaseUserFunctionVariable):
    """Some unsupported user-defined global function"""

    def __init__(self, fn, is_constant=False, **kwargs):
        super(UserFunctionVariable, self).__init__(**kwargs)
        assert self.source, (
            "UserFunctionVariables must have a valid source "
            "in case they have Default args which must be guarded on regardless of inlining."
        )
        if getattr(fn, "_dynamo_marked_constant", False):
            # This method should be treated as a constant for the purposes of compilation
            self.is_constant = True
        else:
            self.is_constant = False

        assert isinstance(
            fn, types.FunctionType
        ), f"expected FunctionType found {typestr(fn)} {fn}"
        # unpack @torch._dynamo.optimize()(fn) wrapped function
        fn = inspect.getattr_static(fn, "_torchdynamo_inline", fn)
        # unpack torch.jit.script_if_tracing
        if inspect.getattr_static(fn, "__script_if_tracing_wrapper", False):
            fn = inspect.getattr_static(fn, "__original_fn", fn)
        self.fn: types.FunctionType = fn

    def self_args(self):
        return []

    def get_function(self):
        return self.fn

    def get_code(self):
        return self.fn.__code__

    def python_type(self):
        return types.FunctionType

    def has_self(self):
        return getattr(self.fn, "__self__", None) is not None

    def get_globals(self):
        return self.fn.__globals__

    def bind_args(self, parent, args, kwargs):
        assert not self.is_constant
        options = VariableTracker.propagate([self])
        tx = parent.output.root_tx
        wrap = functools.partial(wrap_bound_arg, tx=tx, options=options)

        fn: types.FunctionType = self.fn
        defaults = fn.__defaults__ or []
        defaults_sources = [
            DefaultsSource(self.source, idx) for idx, _ in enumerate(defaults)
        ]
        fake_func = types.FunctionType(
            fn.__code__,
            fn.__globals__,
            fn.__name__,
            tuple(
                [
                    wrap(val=arg, source=source)
                    for arg, source in zip(defaults, defaults_sources)
                ]
            ),
            fn.__closure__,
        )
        if fn.__kwdefaults__:
            kwdefaults_sources = {
                k: DefaultsSource(self.source, k, is_kw=True) for k in fn.__kwdefaults__
            }
            fake_func.__kwdefaults__ = {
                k: wrap(val=v, source=kwdefaults_sources[k])
                for k, v in fn.__kwdefaults__.items()
            }

        bound = inspect.signature(fake_func).bind(*args, **kwargs)
        bound.apply_defaults()
        result = dict(bound.arguments.items())

        wrap_args_kwargs(tx, result, options)
        closure_cells = init_cellvars(parent, result, fn.__code__)
        closure = self.fn.__closure__ or ()
        assert len(closure) == len(self.fn.__code__.co_freevars)
        for idx, name, cell in zip(
            itertools.count(), self.fn.__code__.co_freevars, closure
        ):
            if name == "__class__":
                result[name] = variables.UserDefinedClassVariable(cell.cell_contents)
            else:
                var = tx.match_nested_cell(name, cell)
                if var is not None:
                    # optimization for cleaner codegen
                    result[name] = var
                elif self.source:
                    from .builder import VariableBuilder

                    side_effects = parent.output.side_effects
                    if cell in side_effects:
                        out = side_effects[cell]
                    else:
                        closure_cell = GetItemSource(
                            AttrSource(self.source, "__closure__"), idx
                        )
                        closure_cell_contents = AttrSource(
                            closure_cell, "cell_contents"
                        )
                        contents_var = VariableBuilder(parent, closure_cell_contents)(
                            cell.cell_contents
                        )

                        if (
                            closure_cell_contents.name()
                            not in tx.mutated_closure_cell_contents
                        ):
                            # Optimistically don't allocate the cell, to
                            # reduce the number of side effects.  This is
                            # important for cond, as without it, any accesses
                            # to closures create side effects and cond doesn't
                            # support side effects.  If we're wrong and this
                            # closure cell gets written to, we will restart
                            # the analysis with this cell's name in the
                            # mutated list here
                            result[name] = contents_var
                            continue

                        # cells are written to with "cell_contents",
                        # so the source should just be the closure_cell, not its contents
                        out = side_effects.track_cell_existing(closure_cell, cell)
                        side_effects.store_cell(
                            out,
                            contents_var,
                        )

                    result[name] = out

                else:
                    unimplemented("inline with __closure__")

        return result, closure_cells

    def export_freevars(self, parent, child):
        pass

    def call_function(
        self, tx, args: "List[VariableTracker]", kwargs: "Dict[str, VariableTracker]"
    ) -> "VariableTracker":
        if self.is_constant:
            options = VariableTracker.propagate(self, args, kwargs.values())
            return invoke_and_store_as_constant(
                tx, self.fn, self.get_name(), options, args, kwargs
            )

        return super(UserFunctionVariable, self).call_function(tx, args, kwargs)


class UserMethodVariable(UserFunctionVariable):
    """Some unsupported user-defined method"""

    def __init__(self, fn, obj, **kwargs):
        super(UserMethodVariable, self).__init__(fn=fn, **kwargs)
        self.obj = obj

    def __str__(self):
        return f"{self.__class__.__name__}({self.fn}, {self.obj})"

    def self_args(self):
        return [self.obj]

    def python_type(self):
        return types.MethodType

    def call_function(
        self, tx, args: "List[VariableTracker]", kwargs: "Dict[str, VariableTracker]"
    ) -> "VariableTracker":
        if (
            isinstance(self.obj, variables.NNModuleVariable)
            and getattr(self.fn, "__module__", "").startswith("torch.nn.")
            or self.is_constant
        ):
            return self.obj.call_method(
                tx, self.fn.__name__, args, kwargs, constant=self.is_constant
            ).add_options(self)
        return super().call_function(tx, args, kwargs)

    def num_parameters(self):
        return super(UserMethodVariable, self).num_parameters() - 1


class WrappedUserMethodVariable(UserMethodVariable):
    def __init__(self, wrapped, context, **kwargs):
        kwargs.pop("fn", None)
        kwargs.pop("obj", None)
        super(WrappedUserMethodVariable, self).__init__(
            wrapped.fn, wrapped.obj, **kwargs
        )
        self.wrapped = wrapped
        self.context = context

    def call_function(
        self, tx, args: "List[VariableTracker]", kwargs: "Dict[str, VariableTracker]"
    ) -> "VariableTracker":
        self.context.enter(tx)
        result = super().call_function(tx, args, kwargs)
        self.context.exit(tx)
        return result


class WrappedUserFunctionVariable(UserFunctionVariable):
    def __init__(self, wrapped, context, **kwargs):
        kwargs.pop("fn", None)
        kwargs.pop("obj", None)
        super(WrappedUserFunctionVariable, self).__init__(wrapped.fn, **kwargs)
        self.wrapped = wrapped
        self.context = context

    def call_function(
        self, tx, args: "List[VariableTracker]", kwargs: "Dict[str, VariableTracker]"
    ) -> "VariableTracker":
        self.context.enter(tx)
        result = super().call_function(tx, args, kwargs)
        self.context.exit(tx)
        return result


def invoke_and_store_as_constant(tx, fn, name, options, args, kwargs):
    def convert(x):
        if isinstance(x, variables.TensorVariable):
            return x.get_real_value()
        return x.as_python_constant()

    args = [convert(x) for x in args]
    kwargs = {k: convert(v) for k, v in kwargs.items()}
    res = fn(*args, **kwargs)
    return tx.output.register_attr_or_module(
        res,
        name,
        source=ConstantSource(name),
        **options,
    )


class NestedUserFunctionVariable(BaseUserFunctionVariable):
    def __init__(
        self,
        fn_name,
        code,
        f_globals,
        defaults,
        kwdefaults,
        annotations,
        closure,
        closure_scope,
        **kwargs,
    ):
        super(NestedUserFunctionVariable, self).__init__(**kwargs)
        assert isinstance(fn_name.as_python_constant(), str)
        assert isinstance(code.as_python_constant(), types.CodeType)
        assert isinstance(f_globals, dict)
        self.fn_name = fn_name
        self.code = code
        self.f_globals = f_globals
        self.defaults = defaults
        self.kwdefaults = kwdefaults
        self.annotations = annotations
        self.closure = closure
        if closure is None:
            closure_scope = None
        self.closure_scope = closure_scope

    def self_args(self):
        return []

    def get_code(self):
        return self.code.as_python_constant()

    def get_function(self):
        if self.closure:
            raise NotImplementedError()
        func = types.FunctionType(
            self.code.as_python_constant(),
            self.f_globals,
            self.fn_name.as_python_constant(),
        )
        if self.defaults:
            func.__defaults__ = self.defaults.as_python_constant()
        if self.kwdefaults:
            func.__kwdefaults__ = self.kwdefaults.as_python_constant()
        if self.annotations:
            annotations = self.annotations.as_python_constant()
            if isinstance(annotations, tuple):
                from itertools import pairwise

                annotations = dict(pairwise(annotations))

            # TypeError: __annotations__ must be set to a dict object
            assert isinstance(annotations, dict)
            func.__annotations__ = annotations
        return func

    def has_closure(self):
        return self.closure is not None

    def has_self(self):
        return False

    def get_globals(self):
        return self.f_globals

    def bind_args(self, parent, args, kwargs):
        code = self.get_code()
        func = types.FunctionType(
            code,
            self.f_globals,
            self.fn_name.as_python_constant(),
            tuple(self.defaults.items) if self.defaults else None,
            tuple(make_cell(None) for _ in range(len(self.get_code().co_freevars))),
        )
        if self.kwdefaults:
            func.__kwdefaults__ = self.kwdefaults.items

        bound = inspect.signature(func).bind(*args, **kwargs)
        bound.apply_defaults()
        result = dict(bound.arguments.items())
        wrap_args_kwargs(parent.output.root_tx, result, VariableTracker.propagate(self))
        closure_cells = init_cellvars(parent, result, code)

        for idx, name in enumerate(code.co_freevars):
            assert getattr(self.closure.items[idx], name, name) == name
            assert name not in result
            closure_cells[name] = self.closure.items[idx]

        return result, closure_cells

    def export_freevars(self, parent, child):
        code = self.get_code()
        for var in code.co_freevars:
            if var in child.symbolic_locals:
                parent.symbolic_locals[var] = child.symbolic_locals[var]

    def reconstruct(self, codegen):
        flags = 0x00
        if self.defaults:
            flags |= 0x01
            codegen(self.defaults)
        if self.kwdefaults:
            flags |= 0x02
            codegen(self.kwdefaults)
        if isinstance(self.annotations, variables.ConstDictVariable) or isinstance(
            self.annotations, variables.TupleVariable
        ):
            flags |= 0x04
            try:
                if isinstance(self.annotations, variables.ConstDictVariable):
                    annotations = {
                        k: v.as_python_constant()
                        for k, v in self.annotations.items.items()
                    }
                else:
                    annotations = tuple(
                        [v.as_python_constant() for v in self.annotations.items]
                    )
                codegen.extend_output([codegen._create_load_const(annotations)])
            except NotImplementedError:
                codegen(self.annotations)
        if self.closure:
            flags |= 0x08
            codegen(self.closure)
        codegen(self.code)
        codegen(self.fn_name)
        return [create_instruction("MAKE_FUNCTION", flags)]<|MERGE_RESOLUTION|>--- conflicted
+++ resolved
@@ -9,13 +9,8 @@
 from .. import variables
 from ..bytecode_transformation import create_instruction
 from ..exc import unimplemented
-<<<<<<< HEAD
-from ..source import AttrSource, DefaultsSource, GetItemSource
+from ..source import AttrSource, ConstantSource, DefaultsSource, GetItemSource
 from ..utils import istensor, make_cell
-=======
-from ..source import AttrSource, ConstantSource, GetItemSource
-from ..utils import make_cell
->>>>>>> 226c3660
 from .base import typestr, VariableTracker
 
 
