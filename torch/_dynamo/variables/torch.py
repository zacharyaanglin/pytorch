import logging

import math
import re
import types
from typing import Dict, List

import torch._C
import torch.fx
import torch.nn
import torch.onnx.operators
from torch._dynamo.utils import get_fake_value
from torch._dynamo.variables import SymbolicNumericalVariable
from torch._guards import GuardsCheckpointState

from .. import config, variables
from ..allowed_functions import torch_get_name
from ..exc import unimplemented
from ..source import GetItemSource, NNModuleSource
from ..utils import (
    check_constant_args,
    check_unspec_python_args,
    HAS_NUMPY,
    istype,
    np,
    product,
    proxy_args_kwargs,
    specialize_args_kwargs,
    tensortype_to_dtype,
)
from .base import VariableTracker
from .lists import ListVariable, TupleVariable
from .misc import AutocastModeVariable, NullContextVariable
from .tensor import TensorWithTFOverrideVariable

log = logging.getLogger(__name__)

# TODO(voz): Maybe rename these later
tensor_dunder_fns = [
    torch.Tensor.__rmatmul__,
    torch.Tensor.__rmod__,
    torch.Tensor.__rpow__,
    torch.Tensor.__rsub__,
    torch._C._TensorBase.__radd__,
    torch._C._TensorBase.__rmul__,
    torch._C._TensorBase.__ror__,
    torch._C._TensorBase.__rxor__,
    torch._C._TensorBase.__rand__,
]

torch_special_class_types = (torch._C.Generator,)

REWRITE_OPS_TO_TENSOR_SIZE_METHOD = [
    torch.onnx.operators.shape_as_tensor,
    torch._shape_as_tensor,
]

constant_fold_functions = [
    torch._assert,
    torch._utils._get_device_index,
    torch.cuda.is_available,
    torch.device,
    torch.distributed.is_available,
    torch.finfo,
    torch.get_default_dtype,
    torch.iinfo,
    torch.is_floating_point,
    torch.nn.functional._Reduction.get_enum,
]
if torch.distributed.is_available():
    constant_fold_functions.append(torch.distributed.is_initialized)

# TODO(voz): perhaps a decorator? This is rather readable for now tho, and not a public API.
def remap_as_fn___radd__(*args):
    return torch._C._TensorBase.__radd__(*args)


def remap_as_fn___rmul__(*args):
    return torch._C._TensorBase.__rmul__(*args)


def remap_as_fn___ror__(*args):
    return torch._C._TensorBase.__ror__(*args)


def remap_as_fn___rxor__(*args):
    return torch._C._TensorBase.__rxor__(*args)


def remap_as_fn___rand__(*args):
    return torch._C._TensorBase.__rand__(*args)


tensor_dunder_fns_remap = {
    torch._C._TensorBase.__radd__: remap_as_fn___radd__,
    torch._C._TensorBase.__rmul__: remap_as_fn___rmul__,
    torch._C._TensorBase.__ror__: remap_as_fn___ror__,
    torch._C._TensorBase.__rxor__: remap_as_fn___rxor__,
    torch._C._TensorBase.__rand__: remap_as_fn___rand__,
}


try:
    # Wed need to monkeypatch transformers here, sadly.
    # TODO(voz): Upstream to transformers lib
    import transformers

    def _dynamo_overriden_transformers_eq(self, other):
        if not hasattr(other, "__dict__"):
            return False
        return self.__dict__ == other.__dict__

    transformers.configuration_utils.PretrainedConfig.__eq__ = (
        _dynamo_overriden_transformers_eq
    )
except ImportError:
    pass


class TorchVariable(VariableTracker):
    """Points to a module or method in torch.*"""

    def __init__(self, value, **kwargs):
        super(TorchVariable, self).__init__(**kwargs)

        if value in tensor_dunder_fns_remap:
            value = tensor_dunder_fns_remap[value]
        self.value = value

        # the remainder of this is just optional debug checks
        try:
            self_should_be_none = getattr(self.value, "__self__", None)
        except RuntimeError as e:
            assert "No such operator" in str(e), str(e)
            self_should_be_none = None

        # assert "_ntuple.<locals>.parse" not in str(value)

        if self_should_be_none is None:
            pass
        elif isinstance(self_should_be_none, types.ModuleType):
            # weird ones like torch.nn.functional.avg_pool2d have __self__
            name = self_should_be_none.__name__
            assert re.match(r"^(torch|math)([.]|$)", name), f"__self__ set to {name}"
        elif isinstance(
            self_should_be_none, type(torch._C._get_tracing_state.__self__)
        ):
            # some _C functions have __self__ as a null capsule
            pass
        elif isinstance(self_should_be_none, torch_special_class_types):
            pass
        else:
            raise AssertionError(f"{value} found with __self__ set")

    def __repr__(self):
        return f"TorchVariable({self.value})"

    def unique_var_name(self):
        name = torch_get_name(self.value, f"allowed_fn_{id(self.value)}")
        return "__" + re.sub(r"[^a-zA-Z0-9_]+", "_", name)

    def reconstruct(self, codegen):
        return codegen.setup_globally_cached(self.unique_var_name(), self.value)

    def as_proxy(self):
        return self.value

    def python_type(self):
        if isinstance(self.value, (torch.Tensor, torch.nn.Module)):
            return type(self.value)
        return super().python_type()

    def as_python_constant(self):
        return self.value

    def can_constant_fold_through(self):
        if self.value in constant_fold_functions:
            return True
        return getattr(self.value, "__module__", None) == "math"

    def call_function(
        self, tx, args: "List[VariableTracker]", kwargs: "Dict[str, VariableTracker]"
    ) -> "VariableTracker":
        from . import (
            ConstantVariable,
<<<<<<< HEAD
            SymbolicNumericalVariable,
=======
            CUDAStreamContextVariable,
            CUDAStreamVariable,
            DynamicShapeVariable,
>>>>>>> 2afb0dd4
            GradModeVariable,
            TensorVariable,
            UserDefinedObjectVariable,
        )

        from .builder import wrap_fx_proxy, wrap_fx_proxy_cls

        constant_args = check_constant_args(args, kwargs)
        unspec_python_args = check_unspec_python_args(args, kwargs)
        options = VariableTracker.propagate(self, args, kwargs.values())

        if self.value in config.constant_functions:
            assert not args and not kwargs
            return ConstantVariable(config.constant_functions[self.value], **options)
        elif self.can_constant_fold_through() and (constant_args or unspec_python_args):
            args, kwargs = specialize_args_kwargs(tx, args, kwargs)
            # constant fold
            return ConstantVariable(
                self.as_python_constant()(
                    *[x.as_python_constant() for x in args],
                    **{k: v.as_python_constant() for k, v in kwargs.items()},
                ),
                **options,
            )
        elif istype(self.value, type) and issubclass(self.value, torch.nn.Module):
            if self.value is torch.nn.Softmax:
                return self._call_softmax(tx, args, kwargs, options)
            if self.value is torch.nn.CrossEntropyLoss:
                return self._call_cross_entropy_loss(tx, args, kwargs, options)
            else:
                unimplemented(f"construct nn.Module: {self.value.__name__}")
        elif self.value in (torch.is_tensor, torch.overrides.is_tensor_like):
            assert len(args) == 1
            if isinstance(args[0], TensorVariable) or (
                self.value is torch.overrides.is_tensor_like
                and isinstance(args[0], UserDefinedObjectVariable)
                and hasattr(args[0].value, "__torch_function__")
            ):
                return ConstantVariable(True, **options)
            else:
                return ConstantVariable(False, **options)
        elif (
            self.value
            in (
                torch.is_floating_point,
                torch.is_complex,
            )
            and isinstance(args[0], TensorVariable)
            and args[0].dtype is not None
        ):
            if self.value is torch.is_floating_point:
                return ConstantVariable(args[0].dtype.is_floating_point, **options)
            elif self.value is torch.is_complex:
                return ConstantVariable(args[0].dtype.is_complex, **options)
            else:
                raise AssertionError()
        elif (
            self.value is torch.numel
            and isinstance(args[0], TensorVariable)
            and args[0].size is not None
        ):
            return ConstantVariable(product(args[0].size), **options)
        elif self.value in REWRITE_OPS_TO_TENSOR_SIZE_METHOD:
            assert len(args) == 1
            assert isinstance(args[0], TensorVariable)
            return args[0].call_method(tx, "size", [], {})
        elif self.value in (
            torch.nn.modules.utils._single,
            torch.nn.modules.utils._pair,
            torch.nn.modules.utils._triple,
            torch.nn.modules.utils._quadruple,
            torch.nn.modules.utils._ntuple,
        ):
            return self._call_ntuple(tx, args, kwargs, options)
        elif self.value is torch.no_grad:
            return GradModeVariable.create(tx, False, **options)
        elif self.value is torch.enable_grad:
            return GradModeVariable.create(tx, True, **options)
        elif self.value is torch.set_grad_enabled and len(args) == 1:
            return GradModeVariable.create(tx, args[0].as_python_constant(), **options)
        elif self.value is torch.is_grad_enabled:
            assert not (args or kwargs)
            return ConstantVariable(torch.is_grad_enabled(), **options).add_guards(
                GradModeVariable._guards_singleton
            )
        elif self.value is torch.cuda.stream:
            log.warning(
                "torch.cuda.stream() not fully supported, streams may be ignored"
            )
            assert len(args) == 1
            return CUDAStreamContextVariable.create(tx, args[0], **options)
        elif self.value is torch.cuda.streams.Stream:
            return wrap_fx_proxy_cls(
                CUDAStreamVariable,
                tx,
                tx.output.create_proxy(
                    "call_function",
                    torch.cuda.streams.Stream,
                    (),
                    {},
                ),
                **options,
            )
        elif not config.dynamic_shapes and self.is_dynamic_shapes(args, kwargs):
            unimplemented(f"dynamic shapes: {self.value.__name__}")
        elif len(args) > 0 and isinstance(args[0], TensorWithTFOverrideVariable):
            # This code block implements inlining the __torch_function__
            # override of a tensor.

            tensor_with_tf_override = args[0]

            # TODO(future PR): make this implement the full __torch_function__ API
            # instead of assuming the relevant override is in the first argument.
            args[0] = args[0].tensor_variable

            unwrapped = TensorWithTFOverrideVariable.inline_torch_function_unwrapped(
                tx,
                self,
                tensor_with_tf_override.orig_tensor_variable_source,
                tensor_with_tf_override.subclass_torch_function__func,
                tensor_with_tf_override.subclass_type,
                options,
                args,
                kwargs,
            )

            # The wrapping here follows the logic in
            # `torch.Tensor.__torch_function__`.
            if self.value in torch.overrides.get_default_nowrap_functions():
                return unwrapped
            return TensorWithTFOverrideVariable(
                unwrapped,
                tensor_with_tf_override.orig_tensor_variable_source,
                tensor_with_tf_override.subclass_torch_function__func,
                tensor_with_tf_override.subclass_type,
            )
        elif self.value is torch.amp.autocast_mode.autocast:
            return AutocastModeVariable.create(target_values=args, kwargs=kwargs)
        elif self.value in (
            torch.profiler.profile,
            torch.profiler.record_function,
            torch.autograd.profiler.profile,
            torch.autograd.profiler.record_function,
        ):
            log.warning("Profiler will be ignored")
            return NullContextVariable(**options)
        elif self.value is torch.autograd._profiler_enabled:
            unimplemented("torch.autograd._profiler_enabled not supported yet")
        elif self.value is torch.jit.annotate:
            assert len(args) == 2
            return args[1]
        elif self.value is torch.backends.cudnn.is_acceptable:
            # is_acceptable(tensor) returns true if
            #   (a) tensor dtype/device are supported by cudnn
            #   (b) cudnn is available
            #   (c) some initialization has completed
            # technically, it depends on some global state from (c) (torch.backends.cudnn.__cudnn_version)
            assert (
                len(args) == 1 or "tensor" in kwargs
            ), "Expect 1 input to cudnn.is_acceptable"
            tensor_variable = args[0] if len(args) > 0 else kwargs["tensor"]
            assert isinstance(
                tensor_variable, TensorVariable
            ), "Expect input to cudnn.is_acceptable to be a tensor"
            tensor_inp = torch.tensor(
                0, dtype=tensor_variable.dtype, device=tensor_variable.device
            )
            return ConstantVariable(
                torch.backends.cudnn.is_acceptable(tensor_inp), **options
            )
        if (
            self.value.__name__ == "get_state"
            and hasattr(self.value, "__self__")
            and isinstance(self.value.__self__, torch._C.Generator)
        ):

            def get_state_from_generator():
                return self.value()

            return wrap_fx_proxy(
                tx=tx,
                proxy=tx.output.create_proxy(
                    "call_function",
                    get_state_from_generator,
                    *proxy_args_kwargs(args, kwargs),
                ),
                example_value=self.value(),
                **options,
            )
        if (
            self.value.__name__ == "set_state"
            and hasattr(self.value, "__self__")
            and isinstance(self.value.__self__, torch._C.Generator)
        ) or self.value == torch.random.set_rng_state:
            assert len(args) == 1
            assert isinstance(args[0], TensorVariable)

            unimplemented(
                "TODO: make torch.random.set_rng_state work with FakeTensor/aot_autograd"
            )
            # In fake tensor case, this state doesn't matter, but
            # it needs to be valid to not segfault. Pull a real tensor out.
            # The value won't matter since we are running with fake tensors anyway, so rng doesn't matter.
            # However, it is imperative to record the call_function in the graph with the true args
            # (Not the fake example_value) - for the sake of graph correctness.
            if self.value == torch.random.set_rng_state:
                example_value = torch.random.get_rng_state()
            else:
                example_value = self.value.__self__.get_state()

            self.value.__module__ = self.__module__
            return wrap_fx_proxy(
                tx=tx,
                proxy=tx.output.create_proxy(
                    "call_function",
                    self.value,
                    *proxy_args_kwargs(args, kwargs),
                ),
                example_value=example_value,
                **options,
            )
        elif (
            self.value == torch.numel
            and len(args) == 1
            and isinstance(args[0], TensorVariable)
            and len(kwargs) == 0
        ):
            # TODO(voz): This is rewritten as a call_method because
            # torch.numel(x) w/ sym shapes raises a RuntimeError and x.numel() does not
            return wrap_fx_proxy(
                tx=tx,
                proxy=tx.output.create_proxy(
                    "call_method",
                    "numel",
                    *proxy_args_kwargs(args, kwargs),
                ),
                **options,
            )
        elif (
            self.value == torch.addcdiv
            and len(args) == 3
            and "value" in kwargs
            and len(kwargs) == 1
        ):
            # decompose addcdiv into constituent ops, prevents a graph break due to converting
            # value to a scalar
            result = TorchVariable(torch.div, **options).call_function(tx, args[1:], {})
            result = TorchVariable(torch.mul, **options).call_function(
                tx, [result, kwargs["value"]], {}
            )
            return TorchVariable(torch.add, **options).call_function(
                tx, [args[0], result], {}
            )
        else:
            any_symints_or_symfloats = any(
                [isinstance(x, SymbolicNumericalVariable) for x in args]
            )
            all_ints_or_floats = all(
                [
                    isinstance(
                        x, (variables.ConstantVariable, variables.SymbolicNumericalVariable)
                    )
                    for x in args
                ]
            )
            bin_ops = set(["add", "sub", "mul", "div", "sqrt"])
            if (
                self.value.__module__ == "torch"
                and self.value.__name__ in bin_ops
                and any_symints_or_symfloats
                and all_ints_or_floats
            ):
                msg = f"""\
Calling {str(self.value)} on only torch.SymInt arguments is not yet supported.
To support this behavior, we need to allow const-propping tensors that store symint data.
For now, dynamo will explicitly graph break when it encounters user code with this behavior.
"""
                log.warning(msg)
                raise unimplemented(msg)
            # Handle sth like torch.LongTensor(list(np.int64, np.int64, ...)),
            # as FX symbolic trace doesn't support numpy int/float as base types.
            if (
                HAS_NUMPY
                and self.value in tensortype_to_dtype
                and len(args) == 1
                and isinstance(args[0], ListVariable)
                and args[0].is_python_constant()
            ):
                for x in args[0].items:
                    if isinstance(x.value, np.generic):
                        x.value = x.value.item()

            if self.value == torch._C._nn.scaled_dot_product_attention:
                # See:[Note] SDPA_flash's meta function returns incorrect Philox seed and offset
                # in pytorch/torch/_meta_registrations.py
                fake_query = args[0].as_proxy().node.meta["example_value"]
                fake_key = args[1].as_proxy().node.meta["example_value"]
                fake_value = args[2].as_proxy().node.meta["example_value"]
                # We look through the stack to find a cuda autocast context
                # If we do we will convert the fake tensors to torch.float16
                is_cuda_autocast_context = False
                for block in tx.block_stack:
                    if (
                        isinstance(block.with_context, AutocastModeVariable)
                        and block.with_context.target_values[0] == "cuda"
                    ):
                        is_cuda_autocast_context = True
                        break

                if is_cuda_autocast_context and fake_query.device.type == "cuda":
                    amp_dtype = torch.float16
                    fake_query = fake_query.clone().to(amp_dtype)
                    fake_key = fake_key.clone().to(amp_dtype)
                    fake_value = fake_value.clone().to(amp_dtype)

                backend_choice = torch._fused_sdp_choice(
                    fake_query, fake_key, fake_value
                )
                if backend_choice == torch.backends.cuda.SDPBackend.FLASH_ATTENTION:
                    dropout_p = kwargs.get("dropout_p")
                    # Lets see if they passed it in as not an arg
                    if len(args) >= 5:
                        dropout_p = args[4]

                    if dropout_p is not None and dropout_p.value != 0.0:
                        unimplemented(
                            "FlashAttention with dropout is not supported in cuda graphs"
                        )

            # TODO(voz): Replace w/ dynamic shape rewrite table.
            # Ideally, we would be able to do this at ctor time, but alas we need a combination
            # of value + args to determine this.
            fn_ = self.value
            if any([isinstance(x, SymbolicNumericalVariable) for x in args]):
                if self.value == math.sqrt:
                    from torch.fx.experimental.symbolic_shapes import sym_sqrt

                    fn_ = sym_sqrt

            tensor_variable = wrap_fx_proxy(
                tx=tx,
                proxy=tx.output.create_proxy(
                    "call_function",
                    fn_,
                    *proxy_args_kwargs(args, kwargs),
                ),
                **options,
            )

            if "out" in kwargs and not (
                isinstance(kwargs["out"], variables.ConstantVariable)
                and kwargs["out"].as_python_constant() is None
            ):
                # out variants of torch operators like torch.sort and
                # torch.sigmoid mutate the tensors in the out field. Track such
                # tensors and rewrite the symbolic locals.
                if isinstance(tensor_variable, TupleVariable):
                    assert isinstance(kwargs["out"], TupleVariable)
                    output_tensor_names = [
                        tx.find_symbolic_locals_name(x) for x in kwargs["out"].items
                    ]
                    for idx, name in enumerate(output_tensor_names):
                        if name in tx.symbolic_locals:
                            tx.symbolic_locals[name] = tensor_variable.items[idx]
                elif isinstance(tensor_variable, TensorVariable):
                    assert isinstance(kwargs["out"], TensorVariable)
                    name = tx.find_symbolic_locals_name(kwargs["out"])
                    if name in tx.symbolic_locals:
                        tx.symbolic_locals[name] = tensor_variable
                else:
                    unimplemented(f"out variant of {type(kwargs['out'])}")

            return tensor_variable

    def is_dynamic_shapes(self, args, kwargs):
        """Check for dynamic shapes when shape specialization is enabled"""
        # TODO(jansel): need to get a complete list
        if self.value in (
            torch.nonzero,
            torch.unique,
            torch.unique_consecutive,
        ) or self.value.__name__ in ("nms",):
            return True

        if self.value is torch.where and len(args) + len(kwargs) == 1:
            return True

        if self.value in (
            torch.arange,
            torch.repeat_interleave,
        ):
            none = variables.ConstantVariable(None)

            def has_non_const(it):
                return not all(x.is_python_constant() for x in it)

            def arange(start=none, end=none, step=none, **kwargs):
                return has_non_const([start, end, step])

            def repeat_interleave(input, repeats, dim=none, **kwargs):
                return has_non_const([repeats])

            return locals()[self.value.__name__](*args, **kwargs)

        return False

    def _call_softmax(self, tx, args, kwargs, options):
        """rewrite the pattern nn.Softmax(dim=-1)(x) to F.softmax(x, -1)"""
        dim = args[0] if args else kwargs.get("dim", variables.ConstantVariable(None))

        def fake_softmax(input):
            from .builder import wrap_fx_proxy

            return wrap_fx_proxy(
                tx=tx,
                proxy=tx.output.create_proxy(
                    "call_function",
                    torch.nn.functional.softmax,
                    *proxy_args_kwargs([input, dim], {}),
                ),
                **VariableTracker.propagate([self, dim, input]),
            )

        return variables.LambdaVariable(fake_softmax, **options)

    def _call_cross_entropy_loss(self, tx, args, kwargs, options):
        """
        functional: input, target, weight=None, size_average=None, ignore_index=- 100, reduce=None, reduction='mean',
        label_smoothing=0.0

        non functional ctor: weight=None, size_average=None, ignore_index=- 100, reduce=None, reduction='mean',
        label_smoothing=0.0

        non functional loss call: input, target, optional_output
        """
        from . import ConstantVariable

        def normalize_args(
            weight=ConstantVariable(None),
            size_average=ConstantVariable(None),
            ignore_index=ConstantVariable(-100),
            reduce=ConstantVariable(None),
            reduction=ConstantVariable("mean"),
            label_smoothing=ConstantVariable(0.0),
        ):
            return (
                weight,
                size_average,
                ignore_index,
                reduce,
                reduction,
                label_smoothing,
            )

        (
            weight,
            size_average,
            ignore_index,
            reduce_arg,
            reduction,
            label_smoothing,
        ) = normalize_args(*args, **kwargs)

        def fake_cross_entropy_loss(input, target):
            from .builder import wrap_fx_proxy

            return wrap_fx_proxy(
                tx=tx,
                proxy=tx.output.create_proxy(
                    "call_function",
                    torch.nn.functional.cross_entropy,
                    *proxy_args_kwargs(
                        [
                            input,
                            target,
                            weight,
                            size_average,
                            ignore_index,
                            reduce_arg,
                            reduction,
                            label_smoothing,
                        ],
                        {},
                    ),
                ),
                **VariableTracker.propagate(
                    [
                        self,
                        weight,
                        size_average,
                        ignore_index,
                        reduce_arg,
                        reduction,
                        label_smoothing,
                        input,
                        target,
                    ]
                ),
            )

        return variables.LambdaVariable(fake_cross_entropy_loss, **options)

    def _call_ntuple(self, tx, args, kwargs, options):
        """inline behavior of torch.nn.modules.utils._ntuple"""
        if self.value is torch.nn.modules.utils._ntuple:
            count = args[0].as_python_constant()
        else:
            count = self.value.__closure__[0].cell_contents
        assert isinstance(count, int)

        def handle_ntuple(value):
            if value.has_unpack_var_sequence(tx):
                return variables.TupleVariable(
                    list(value.unpack_var_sequence(tx)),
                    **VariableTracker.propagate(self, value, args, kwargs.values()),
                )
            elif value.is_python_constant():
                # constant prop through it
                return variables.ConstantVariable(
                    torch.nn.modules.utils._ntuple(count)(value.as_python_constant()),
                    **VariableTracker.propagate(self, value, args, kwargs.values()),
                )
            else:
                unimplemented(f"torch.nn.modules.utils._ntuple({value})")

        if self.value is torch.nn.modules.utils._ntuple:
            return variables.LambdaVariable(handle_ntuple, **options)
        else:
            return handle_ntuple(args[0])


class TorchPyOperator(VariableTracker):
    def __init__(self, value, **kwargs):
        super(TorchPyOperator, self).__init__(**kwargs)
        self.value = value

    def call_function(
        self, tx, args: "List[VariableTracker]", kwargs: "Dict[str, VariableTracker]"
    ) -> "VariableTracker":
        from . import (
            ListVariable,
            NestedUserFunctionVariable,
            TensorVariable,
            UserFunctionVariable,
        )
        from .builder import wrap_fx_proxy

        assert kwargs is None or len(kwargs) == 0, "kwargs are not supported, yet"

        def make_attr(name):
            node = tx.output.create_proxy(
                "get_attr",
                name,
                (),
                {},
            )
            return node

        def add_subgraph(name, gm):
            next_name = None
            i = 0
            while not next_name:
                candidate = f"cond_{name}_{i}"
                if candidate in tx.output.nn_modules:
                    i += 1
                else:
                    next_name = candidate

            gm.__name__ = next_name
            src = NNModuleSource(GetItemSource(self.source, next_name))
            gm.torchdynamo_force_dynamic = False
            tx.output.register_attr_or_module(gm, next_name, source=src)
            return next_name

        def get_comparable_state(state):
            # Nub out bits of state that we don't require to be
            # equal
            return state._replace(
                output=state.output._replace(
                    guard_state=GuardsCheckpointState(set()),
                    nn_modules=None,
                    # Timestamp is monotonically increasing so we don't
                    # care about divergence
                    timestamp=0,
                    # Unused in branches
                    graphargs=[],
                )
            )

        def speculate_subgraph(f, sub_args, graph_checkpoint, checkpoint):
            # Setup the subgraph we're going to capture into
            tx.output.graph = torch.fx.Graph()
            tx.output.graphargs = []
            tx.output.name_to_input.clear()

            args = []
            # One argument to graph per sub_args
            for a in sub_args:
                if isinstance(a, TensorVariable):
                    tx.output.create_graph_input(a.as_proxy().node.name)
                    args.append(a)
                else:
                    # call_function() needs a TensorVariable, therefore we construct
                    # one with inner graph proxy.
                    assert isinstance(a, torch.Tensor)
                    proxy = tx.output.create_graph_input("arg")
                    args.append(wrap_fx_proxy(tx=tx, proxy=proxy, example_value=a))
                # NB: we don't bother populating graphargs, as
                # they won't actually get used by anything

            output = f.call_function(tx, args, {})

            # Register output to graph
            # Modeled off of compile_and_call_fx_graph
            # TODO: support non single Tensor output
            assert isinstance(output, TensorVariable)
            tx.output.guards.update(output.guards)
            tx.output.create_node(
                "output", "output", (tx.output.create_arg((output.as_proxy(),))), {}
            )

            tx.output.side_effects.prune_dead_object_new(tx)
            state = tx.copy_graphstate()

            guards = state.output.guards
            nn_modules = state.output.nn_modules

            comparable_state = get_comparable_state(state)
            graph = tx.output.graph
            tx.output.graph = graph_checkpoint
            tx.restore_graphstate(checkpoint)

            return output, graph, guards, nn_modules, comparable_state

        if self.value.__name__ == "cond":
            # TODO(voz): Support fake tensor dispatch for recursive
            # ops - see torch/dispatch/_dispatcher.py

            assert len(args) == 4
            assert type(args[0]) in (TensorVariable, SymbolicNumericalVariable), str(
                type(args[0])
            )  # predicate
            assert isinstance(
                args[1], (UserFunctionVariable, NestedUserFunctionVariable)
            ), str(
                type(args[1])
            )  # true_fn
            assert isinstance(
                args[2], (UserFunctionVariable, NestedUserFunctionVariable)
            ), str(
                type(args[2])
            )  # false_fn
            assert type(args[3]) is ListVariable, str(type(args[3]))  # args

            # Our strategy for tracing the true/false branches of cond
            # are to checkpoint our graphstate, run the true branch,
            # roll it back to the checkpoint, and run the false
            # branch, and then merge the graphstates.  Well, perhaps
            # "merge" is too strong a word: we mostly assert that
            # the resulting graphstates have to be the same.
            #
            # We only permit guards to diverge (we union the guards from
            # both branches).  In particular, this means that side
            # effects are NOT permitted inside true/false branches; this
            # would be difficult to implement, because of the path
            # explosion problem.

            graph_checkpoint, checkpoint = tx.output.graph, tx.copy_graphstate()

            sub_args = args[3].unpack_var_sequence(tx)

            def speculate_branch(branch):
                # NB: 0 is predicate
                ix = 1 if branch else 2
                return speculate_subgraph(
                    args[ix], sub_args, graph_checkpoint, checkpoint
                )

            (
                true_r,
                true_graph,
                true_guards,
                true_nn_modules,
                true_cmp,
            ) = speculate_branch(True)
            (
                false_r,
                false_graph,
                false_guards,
                false_nn_modules,
                false_cmp,
            ) = speculate_branch(False)

            if true_cmp != false_cmp:
                unimplemented(true_cmp.diff(false_cmp))

            # Add guards
            tx.output.tracing_context.guards_context.dynamo_guards |= false_guards
            tx.output.tracing_context.guards_context.dynamo_guards |= true_guards

            true_name = add_subgraph(
                "true", torch.fx.GraphModule(true_nn_modules, true_graph)
            )
            false_name = add_subgraph(
                "false", torch.fx.GraphModule(false_nn_modules, false_graph)
            )

            # Apply side effects (guaranteed to be equal)
            tx.output.side_effects = true_cmp.output.side_effects

            true_node = make_attr(true_name)
            false_node = make_attr(false_name)

            p_args = (
                args[0].as_proxy(),
                true_node,
                false_node,
                list(a.as_proxy() for a in sub_args),
            )
            # TODO: assert that the true/false return values are
            # consistent
            example_value = true_r.as_proxy().node.meta["example_value"]
        elif self.value.__name__ == "map":
            assert type(args[0]) in (UserFunctionVariable, NestedUserFunctionVariable)
            assert type(args[1]) is TensorVariable

            sample_shape = args[1].get_real_value().size()
            if len(sample_shape) < 1 or sample_shape[0] == 0:
                unimplemented(
                    "map() operator doesn't support scalar or zero-sized tensors during tracing."
                )

            checkpoint = tx.copy_graphstate()
            # To get the example output from map() we will need to prodive at least one sample to
            # the loop body. In our case we will always use xs[0], and our map() won't support zero
            # sized tensor during tracing.
            (
                body_r,
                body_graph,
                body_guards,
                body_nn_modules,
                body_cmp,
            ) = speculate_subgraph(
                args[0],
                [
                    get_fake_value(args[1].as_proxy().node, tx)[0],
                    *args[2:],
                ],
                tx.output.graph,
                checkpoint,
            )

            # We don't support side effects inside a map loop body for simplicity.
            parent_cmp = get_comparable_state(checkpoint)
            if parent_cmp != body_cmp:
                diff = parent_cmp.diff(body_cmp)
                raise unimplemented(
                    f"Graph state change detected in map() loop body. Diagnostics: {diff}"
                )

            # Add guards
            tx.output.tracing_context.guards_context.dynamo_guards |= body_guards

            body_name = add_subgraph(
                "body", torch.fx.GraphModule(body_nn_modules, body_graph)
            )

            body_node = make_attr(body_name)
            p_args = (body_node, *(arg.as_proxy() for arg in args[1:]))
            r = body_r.as_proxy().node.meta["example_value"]
            example_value = r.new_empty(
                [get_fake_value(args[1].as_proxy().node, tx).shape[0], *r.shape]
            )
        else:
            unimplemented(f"PyOperator {self.value.__name__}")

        # Store the invocation as a call
        return wrap_fx_proxy(
            tx=tx,
            proxy=tx.output.create_proxy(
                "call_function",
                self.value,
                args=tuple(p_args),
                kwargs={},
            ),
            example_value=example_value,
        )<|MERGE_RESOLUTION|>--- conflicted
+++ resolved
@@ -10,7 +10,7 @@
 import torch.nn
 import torch.onnx.operators
 from torch._dynamo.utils import get_fake_value
-from torch._dynamo.variables import SymbolicNumericalVariable
+from torch._dynamo.variables import SymNodeVariable
 from torch._guards import GuardsCheckpointState
 
 from .. import config, variables
@@ -183,13 +183,9 @@
     ) -> "VariableTracker":
         from . import (
             ConstantVariable,
-<<<<<<< HEAD
-            SymbolicNumericalVariable,
-=======
             CUDAStreamContextVariable,
             CUDAStreamVariable,
-            DynamicShapeVariable,
->>>>>>> 2afb0dd4
+            SymNodeVariable,
             GradModeVariable,
             TensorVariable,
             UserDefinedObjectVariable,
@@ -445,12 +441,12 @@
             )
         else:
             any_symints_or_symfloats = any(
-                [isinstance(x, SymbolicNumericalVariable) for x in args]
+                [isinstance(x, SymNodeVariable) for x in args]
             )
             all_ints_or_floats = all(
                 [
                     isinstance(
-                        x, (variables.ConstantVariable, variables.SymbolicNumericalVariable)
+                        x, (variables.ConstantVariable, variables.SymNodeVariable)
                     )
                     for x in args
                 ]
@@ -523,7 +519,7 @@
             # Ideally, we would be able to do this at ctor time, but alas we need a combination
             # of value + args to determine this.
             fn_ = self.value
-            if any([isinstance(x, SymbolicNumericalVariable) for x in args]):
+            if any([isinstance(x, SymNodeVariable) for x in args]):
                 if self.value == math.sqrt:
                     from torch.fx.experimental.symbolic_shapes import sym_sqrt
 
@@ -829,7 +825,7 @@
             # ops - see torch/dispatch/_dispatcher.py
 
             assert len(args) == 4
-            assert type(args[0]) in (TensorVariable, SymbolicNumericalVariable), str(
+            assert type(args[0]) in (TensorVariable, SymNodeVariable), str(
                 type(args[0])
             )  # predicate
             assert isinstance(
