<<<<<<< HEAD
import numbers
from typing import Optional, Tuple
import warnings

import torch
from torch import Tensor

__all__ = ['LSTMCell', 'LSTM']

=======
# flake8: noqa: F401
r"""Quantizable Modules

This file is in the process of migration to `torch/ao/nn/quantizable`, and
is kept here for compatibility while the migration process is ongoing.
If you are adding a new entry/functionality, please, add it to the
appropriate file under the `torch/ao/nn/quantizable/modules`,
while adding an import statement here.
>>>>>>> 5803af12
"""
from torch.ao.nn.quantizable.modules.rnn import LSTM
from torch.ao.nn.quantizable.modules.rnn import LSTMCell<|MERGE_RESOLUTION|>--- conflicted
+++ resolved
@@ -1,14 +1,3 @@
-<<<<<<< HEAD
-import numbers
-from typing import Optional, Tuple
-import warnings
-
-import torch
-from torch import Tensor
-
-__all__ = ['LSTMCell', 'LSTM']
-
-=======
 # flake8: noqa: F401
 r"""Quantizable Modules
 
@@ -17,7 +6,6 @@
 If you are adding a new entry/functionality, please, add it to the
 appropriate file under the `torch/ao/nn/quantizable/modules`,
 while adding an import statement here.
->>>>>>> 5803af12
 """
 from torch.ao.nn.quantizable.modules.rnn import LSTM
 from torch.ao.nn.quantizable.modules.rnn import LSTMCell