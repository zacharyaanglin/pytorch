--- conflicted
+++ resolved
@@ -17,8 +17,6 @@
 aten = torch.ops.aten  # pyre-ignore
 
 
-<<<<<<< HEAD
-=======
 @register_prop_rule(  # pyre-ignore
     [
         aten._foreach_neg.default,
@@ -220,7 +218,6 @@
     return OutputSharding(output_spec=self)
 
 
->>>>>>> 8fee4669
 @register_prop_rule(aten.native_layer_norm.default)  # pyre-ignore
 def _prop_native_layer_norm(op_schema: OpSchema) -> OutputSharding:
     input, normalized_shape, weight, bias, eps = op_schema.args_schema
