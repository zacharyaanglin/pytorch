import collections
import warnings
from typing import (
    Callable,
    Dict,
    Iterable,
    Iterator,
    List,
    no_type_check,
    Optional,
    Set,
    Tuple,
    Type,
    Union,
)

import torch
import torch.distributed as dist
import torch.distributed.fsdp.fully_sharded_data_parallel as fsdp_file
import torch.nn as nn
from torch.distributed.algorithms._comm_hooks import default_hooks
from torch.distributed.distributed_c10d import _get_default_group
<<<<<<< HEAD
from torch.distributed.fsdp import (
    BackwardPrefetch,
    CPUOffload,
    MixedPrecision,
    ShardingStrategy,
)
from torch.distributed.fsdp._common_utils import (
=======
from torch.distributed.fsdp._exec_order_utils import _ExecOrderData
from torch.distributed.fsdp._limiter_utils import _FreeEventQueue
from torch.distributed.fsdp._wrap_utils import _get_params_per_wrapped_module
from torch.distributed.fsdp.api import (
>>>>>>> 6666c18c
    _apply_to_modules,
    _get_param_to_unflat_param_names,
    _is_fsdp_flattened,
    _State,
    clean_tensor_name,
    TrainingState,
)
<<<<<<< HEAD
from torch.distributed.fsdp._exec_order_utils import _ExecOrderData
from torch.distributed.fsdp._limiter_utils import _FreeEventQueue
from torch.distributed.fsdp._wrap_utils import _get_submodule_to_states
=======
from torch.distributed.fsdp.common_utils import (
    BackwardPrefetch,
    CPUOffload,
    MixedPrecision,
    ShardingStrategy,
)
>>>>>>> 6666c18c
from torch.distributed.fsdp.flat_param import (
    _HandlesKey,
    FlatParameter,
    FlatParamHandle,
    HandleConfig,
    HandleShardingStrategy,
)
from torch.distributed.utils import _sync_params_and_buffers
from torch.utils.hooks import RemovableHandle

_TORCHDISTX_AVAIL = True
try:
    from torchdistx import deferred_init, fake  # type: ignore[import]
except ImportError:
    _TORCHDISTX_AVAIL = False

PARAM_BROADCAST_BUCKET_SIZE = int(250 * 1024 * 1024)
FSDP_SYNCED = "_fsdp_synced"

# TODO (awgu): Refactor this later
SHARDING_STRATEGY_MAP = {
    ShardingStrategy.NO_SHARD: HandleShardingStrategy.NO_SHARD,
    ShardingStrategy.FULL_SHARD: HandleShardingStrategy.FULL_SHARD,
    ShardingStrategy.SHARD_GRAD_OP: HandleShardingStrategy.SHARD_GRAD_OP,
}


# NOTE: Since non-self attributes cannot be type annotated, several attributes
# on `state` are defined first as local variables before being assigned.


@no_type_check
def _init_process_group_state(
    state: _State,
    process_group: Optional[dist.ProcessGroup],
) -> _State:
    state.process_group = process_group or _get_default_group()
    state.rank = state.process_group.rank()
    state.world_size = state.process_group.size()
    return state


@no_type_check
def _init_ignored_module_states(
    state: _State,
    module: nn.Module,
    ignored_modules: Optional[Iterable[torch.nn.Module]],
) -> _State:
    state._ignored_modules = _get_ignored_modules(module, ignored_modules)
    state._ignored_params, state._ignored_param_names = _get_ignored_params(
        module,
        state._ignored_modules,
    )
    # TODO: FSDP's contract for buffers is not well-defined. They are
    # implicitly ignored for most functionality since they are not sharded;
    # however, FSDP still imposes some semantics on buffers (e.g. buffer mixed
    # precision). We should formalize this contract and decide if we need to
    # compute and store `_ignored_buffers`.
    return state


@no_type_check
def _init_buffer_state(
    state: _State,
    module: nn.Module,
) -> _State:
    state._buffer_names = _get_buffer_names(module)
    # Save a mapping from fully prefixed buffer name to its original dtype
    # since when buffer mixed precision is enabled, buffers are restored to
    # their original dtype for model checkpointing
    _buffer_name_to_orig_dtype: Dict[str, torch.dtype] = {}
    state._buffer_name_to_orig_dtype = _buffer_name_to_orig_dtype
    return state


@no_type_check
def _init_core_state(
    state: _State,
    sharding_strategy: Optional[ShardingStrategy],
    mixed_precision: Optional[MixedPrecision],
    cpu_offload: Optional[CPUOffload],
    limit_all_gathers: bool,
    use_orig_params: bool,
    backward_prefetch_limit: int,
    forward_prefetch_limit: int,
) -> _State:
    state.sharding_strategy = sharding_strategy or ShardingStrategy.FULL_SHARD
    state.mixed_precision = mixed_precision or MixedPrecision()
    state.cpu_offload = cpu_offload or CPUOffload()
    state.limit_all_gathers = limit_all_gathers
    state._use_orig_params = use_orig_params
    state.training_state = TrainingState.IDLE
    state._is_root = None
    _streams: Dict[str, torch.cuda.Stream] = {}
    state._streams = _streams
    state._free_event_queue = _FreeEventQueue()
    state._debug_level = dist.get_debug_level()
    state._exec_order_data = _ExecOrderData(
        state._debug_level,
        backward_prefetch_limit,
        forward_prefetch_limit,
    )
    # Invariant: `state.params` contains exactly the `FlatParameter`s of the
    # handles in `state._handles`
    _handles: List[FlatParamHandle] = []
    state._handles = _handles
    params: List[FlatParameter] = []
    state.params = params
    return state


@no_type_check
def _init_runtime_state(
    state: _State,
) -> _State:
    _pre_forward_handles: List[RemovableHandle] = []
    state._pre_forward_handles = _pre_forward_handles
    _post_forward_handles: List[RemovableHandle] = []
    state._post_forward_handles = _post_forward_handles
    _module_to_handles: Dict[
        nn.Module, List[FlatParamHandle]
    ] = collections.defaultdict(list)
    state._module_to_handles = _module_to_handles
    state._sync_gradients = True
    state._communication_hook = _get_default_comm_hook(state.sharding_strategy)
    state._communication_hook_state = _get_default_comm_hook_state(state.process_group)
    state._hook_registered = False
    # Used to prevent running the pre-backward hook multiple times
    _ran_pre_backward_hook: Dict[_HandlesKey, bool] = {}
    state._ran_pre_backward_hook = _ran_pre_backward_hook
    return state


@no_type_check
def _init_prefetching_state(state: _State) -> _State:
    state.backward_prefetch = BackwardPrefetch.BACKWARD_PRE
    state.forward_prefetch = False
    _handles_prefetched: Dict[_HandlesKey, bool] = {}
    state._handles_prefetched = _handles_prefetched
    # Used for guarding against mistargeted backward prefetches
    _needs_pre_backward_unshard: Dict[_HandlesKey, bool] = {}
    state._needs_pre_backward_unshard = _needs_pre_backward_unshard
    # Used for guarding against mistargeted forward prefetches
    _needs_pre_forward_unshard: Dict[_HandlesKey, bool] = {}
    state._needs_pre_forward_unshard = _needs_pre_forward_unshard
    # The data structures use tuples of handles to generalize over the case
    # where a module's forward involves multiple handles.
    return state


def _init_state_dict_state(state: _State) -> _State:
    # TODO: after rebase
    return state


@no_type_check
def _init_param_handle_from_module(
    state: _State,
    root_module: nn.Module,
    device_id: Optional[Union[int, torch.device]],
    param_init_fn: Optional[Callable[[nn.Module], None]],
    sync_module_states: bool,
    module_wrapper_cls: Type,
) -> _State:
    """
    Initializes a ``FlatParamHandle`` from a module ``root_module``. This is
    the module wrapper code path.
    """
    _check_single_device_module(root_module, state._ignored_params)
    device_from_device_id = _get_device_from_device_id(device_id, state.rank)
    _materialize_module(
        root_module,
        param_init_fn,
        state._ignored_params,
        device_from_device_id,
        lambda k: not isinstance(k, module_wrapper_cls),
    )
    # TODO: Investigate refactoring `_move_module_to_device()` to
    # `_move_states_to_device()` to avoid the `device_id` + CPU offload hack
    _move_module_to_device(root_module, state._ignored_params, device_from_device_id)
    state.compute_device = _get_compute_device(
        root_module,
        state._ignored_params,
        device_from_device_id,
        state.rank,
    )
    managed_params = list(_get_orig_params(root_module, state._ignored_params))
    if sync_module_states:
        _sync_module_params_and_buffers(
            root_module, managed_params, state.process_group
        )
    _init_param_handle_from_params(state, managed_params, root_module)
    return state


@no_type_check
def _init_param_handles_from_module(
    state: _State,
    root_module: nn.Module,
    auto_wrap_policy: Callable,
    device_id: Optional[Union[int, torch.device]],
    param_init_fn: Optional[Callable[[nn.Module], None]],
    sync_module_states: bool,
) -> _State:
    """
    Initializes all ``FlatParamHandle`` s from a module ``root_module``. This
    is the non-module-wrapper code path.
    """
    submodule_to_states = _get_submodule_to_states(
        root_module,
        auto_wrap_policy,
        state._ignored_modules,
        state._ignored_params,
    )
    _check_single_device_module(root_module, state._ignored_params)
    device_from_device_id = _get_device_from_device_id(device_id, state.rank)
    # Initialize and shard `FlatParamHandle`s one by one following bottom-up
    # order (hence the `reversed`) to avoid increasing peak GPU memory usage
    materialized_module = False
    for submodule, (params, buffers, param_names, buffer_names) in reversed(
        submodule_to_states.items()
    ):
        materialized_module |= _materialize_module(
            submodule,
            param_init_fn,
            state._ignored_params,
            device_from_device_id,
            lambda _: True,
        )
        if materialized_module:
            # Materializing from meta device can change the parameter/buffer
            # variables, so reacquire references
            params = [submodule.get_parameter(param_name) for param_name in param_names]
            buffers = [
                submodule.get_buffer(buffer_name) for buffer_name in buffer_names
            ]
        _move_states_to_device(params, buffers, device_from_device_id)
        if not hasattr(state, "compute_device"):  # only need to set once
            state.compute_device = _get_compute_device(
                submodule,
                state._ignored_params,
                device_from_device_id,
                state.rank,
            )
        if sync_module_states:
            _sync_module_states(params, buffers, state.process_group)
        # Pass `root_module` to have internal FQN metadata prefix starting from
        # it instead of `submodule`
        _init_param_handle_from_params(state, params, root_module)
    # Reverse to preserve top-down order like `_fsdp_handles()`
    state._handles.reverse()
    return state


@no_type_check
def _init_param_handle_from_params(
    state: _State,
    params: List[nn.Parameter],
    root_module: nn.Module,
):
    if len(params) == 0:
        return
    handle_config = HandleConfig(
        SHARDING_STRATEGY_MAP[state.sharding_strategy],
        state.cpu_offload.offload_params,
        state.mixed_precision.param_dtype,
        state.mixed_precision.reduce_dtype,
        state.mixed_precision.keep_low_precision_grads,
    )
    handle = FlatParamHandle(
        params,
        root_module,
        state.compute_device,
        handle_config,
        state.process_group,
        state._use_orig_params,
    )
    # TODO: Can simplify call `shard()` in the `FlatParamHandle` ctor
    handle.shard()
    assert handle not in state._handles
    state.params.append(handle.flat_param)
    state._handles.append(handle)
    cpu_device = torch.device("cpu")
    if state.cpu_offload.offload_params and handle.flat_param.device != cpu_device:
        handle.flat_param_to(cpu_device)


def _get_ignored_modules(
    root_module: nn.Module,
    _ignored_modules: Optional[Iterable[torch.nn.Module]],
) -> Set[nn.Module]:
    """
    Checks that ``_ignored_modules`` is an iterable of ``nn.Module`` s without
    any FSDP instances, and returns the modules contained in their module
    subtrees as a :class:`set`. Nested FSDP instances are excluded, but their
    already-computed ignored modules are included.
    """
    if _ignored_modules is None:
        return set()
    msg_prefix = "`ignored_modules` should be an iterable of `torch.nn.Module`s "
    try:
        ignored_root_modules = set(_ignored_modules)
    except TypeError:
        raise TypeError(msg_prefix + f"but got {type(_ignored_modules)}")
    for module in ignored_root_modules:
        if not isinstance(module, torch.nn.Module):
            raise TypeError(msg_prefix + f"but got an iterable with {type(module)}")
        if isinstance(module, fsdp_file.FullyShardedDataParallel):
            raise ValueError("`ignored_modules` should not include FSDP modules")
    # Include child modules and exclude nested FSDP modules themselves
    ignored_modules = set(
        child
        for module in ignored_root_modules
        for child in module.modules()
        if not isinstance(child, fsdp_file.FullyShardedDataParallel)
    )
    if root_module in ignored_modules:
        warnings.warn(
            "Trying to ignore the top-level module passed into the FSDP "
            "constructor itself will result in all parameters being "
            f"ignored and is not well-supported: {module}"
        )
    # Include nested FSDP modules' ignored modules
    for submodule in root_module.modules():
        if isinstance(submodule, fsdp_file.FullyShardedDataParallel):
            assert hasattr(submodule, "_ignored_modules")
            ignored_modules.update(submodule._ignored_modules)
    return ignored_modules


def _get_ignored_params(
    root_module: torch.nn.Module,
    ignored_modules: Set[torch.nn.Module],
) -> Tuple[Set[torch.nn.Parameter], Set[str]]:
    """
    Returns the parameters of the modules in ``ignored_modules``,
    excluding any :class:`FlatParameter` s, and their fully prefixed names,
    both as :class:`set` s.
    """
    ignored_params = set(
        p for m in ignored_modules for p in m.parameters() if not _is_fsdp_flattened(p)
    )
    # Conservatively include all shared parameters' names
    param_to_unflat_param_names = _get_param_to_unflat_param_names(
        root_module,
        dedup_shared_params=False,
    )
    ignored_param_names = set()
    for param in ignored_params:
        unflat_param_names = param_to_unflat_param_names[param]
        clean_names = []
        for k in unflat_param_names:
            # Clean any module wrapper prefixes in case of nested wrapping
            clean_names.append(clean_tensor_name(k))
        ignored_param_names.update(clean_names)
    return ignored_params, ignored_param_names


def _get_buffer_names(root_module: nn.Module) -> Set[str]:
    """
    Returns the fully prefixed names of all buffers in the module hierarchy
    rooted at ``root_module`` as a class:`set`.
    """

    def module_fn(module: nn.Module, prefix: str, buffer_names: Set[str]):
        for buffer_name, _ in module.named_buffers(recurse=False):
            # Clean module wrapper prefixes in case of nested wrapping
            prefixed_buffer_name = clean_tensor_name(prefix + buffer_name)
            buffer_names.add(prefixed_buffer_name)

    def return_fn(buffer_names: Set[str], *args):
        return buffer_names

    buffer_names: Set[str] = set()
    return _apply_to_modules(
        root_module,
        module_fn,
        return_fn,
        buffer_names,
    )


def _check_single_device_module(
    module: nn.Module,
    ignored_params: Set[nn.Parameter],
) -> None:
    """
    Raises an error if ``module`` has original parameters on multiple devices,
    ignoring the parameters in ``ignored_params``. Thus, after this method, the
    module must be either fully on the CPU or fully on a non-CPU device.
    """
    devices = set(param.device for param in _get_orig_params(module, ignored_params))
    if len(devices) > 1:
        raise RuntimeError(
            f"FSDP only supports single device modules but got params on {devices}"
        )


def _get_device_from_device_id(
    device_id: Optional[Union[int, torch.device]],
    rank: int,
) -> Optional[torch.device]:
    """
    Processes ``device_id`` and returns either the corresponding device or
    ``None`` if ``device_id`` is ``None``.
    """
    if device_id is None:
        return None
    device = (
        device_id if isinstance(device_id, torch.device) else torch.device(device_id)
    )
    if device == torch.device("cuda"):
        warnings.warn(
            f"FSDP got the argument `device_id` {device_id} on rank "
            f"{rank}, which does not have an explicit index. "
            f"FSDP will use the current device {torch.cuda.current_device()}. "
            "If this is incorrect, please explicitly call `torch.cuda.set_device()` "
            "before FSDP initialization or pass in the explicit device "
            "index as the `device_id` argument."
        )
        device = torch.device("cuda", torch.cuda.current_device())
    return device


def _materialize_module(
    module: nn.Module,
    param_init_fn: Optional[Callable[[nn.Module], None]],
    ignored_params: Set[nn.Parameter],
    device_from_device_id: Optional[torch.device],
    deferred_init_check_fn: Callable,
) -> bool:
    """
    Materializes the wrapped module ``module`` in place if needed: either
    if the module has parameters that use meta device or are torchdistX
    fake tensors.

    This method uses ``param_init_fn`` to materialize the module if the
    function is not ``None`` and falls back to default behavior otherwise.
    For meta device, this moves the module to ``device_from_device_id`` if
    it is not ``None`` or the current device otherwise and calls
    ``reset_parameters()``, and for torchdistX fake tensors, this calls
    ``deferred_init.materialize_module()``.

    Returns:
        bool: ``True`` if ``module`` was materialized and ``False`` if this was
        a no-op.
    """
    managed_params = _get_orig_params(module, ignored_params)
    is_meta_module = any(param.is_meta for param in managed_params)
    is_torchdistX_deferred_init = (
        not is_meta_module
        and _TORCHDISTX_AVAIL
        and any(fake.is_fake(param) for param in managed_params)
    )
    if (is_meta_module or is_torchdistX_deferred_init) and param_init_fn is not None:
        if not callable(param_init_fn):
            raise ValueError(
                f"Expected {param_init_fn} to be callable but got {type(param_init_fn)}"
            )
        param_init_fn(module)
        return True
    elif is_meta_module:
        # Run default meta device initialization
        materialization_device = device_from_device_id or torch.device(
            torch.cuda.current_device()
        )
        module.to_empty(device=materialization_device)
        try:
            with torch.no_grad():
                module.reset_parameters()  # type: ignore[operator]
        except BaseException as e:
            warnings.warn(
                "Unable to call `reset_parameters()` for module on meta "
                f"device with error {str(e)}. Please ensure your "
                "module implements a `reset_parameters()` method."
            )
            raise e
        return True
    elif is_torchdistX_deferred_init:
        # Run default torchdistX initialization
        deferred_init.materialize_module(module, check_fn=deferred_init_check_fn)
        return True
    return False


def _move_module_to_device(
    module: nn.Module,
    ignored_params: Set[nn.Parameter],
    device_from_device_id: Optional[torch.device],
) -> None:
    """
    Moves ``module`` depending on ``device_from_device_id`` and its current
    device. This includes moving ignored modules' parameters.

    - If ``device_from_device_id`` is not ``None``, then this moves
    ``module`` to the device.
    - If ``device_from_device_id`` is ``None``, then this does not move
    ``module`` but warns the user if it is on CPU.

    Precondition: ``_check_single_device_module()``.
    """
    param = next(_get_orig_params(module, ignored_params), None)
    if param is None:
        return  # no original parameters to manage
    cpu_device = torch.device("cpu")
    if device_from_device_id is not None:
        if param.device == cpu_device:
            # NOTE: This includes moving ignored modules' parameters.
            module = module.to(device_from_device_id)
            # TODO: This is a temporary fix to move already-constructed
            # `FlatParameter`s back to CPU if needed. This is needed to
            # make CPU offload work with `device_id`.
            for submodule in module.modules():
                if (
                    isinstance(submodule, fsdp_file.FullyShardedDataParallel)
                    and submodule.cpu_offload.offload_params
                ):
                    with torch.no_grad():
                        for handle in submodule._handles:
                            handle.flat_param_to(torch.device("cpu"))
    elif param.device == cpu_device:
        _warn_cpu_init()


def _move_states_to_device(
    params: List[nn.Parameter],
    buffers: List[torch.Tensor],
    device_from_device_id: Optional[torch.device],
) -> None:
    """
    Precondition: ``_check_single_device_module()``.
    """
    if len(params) == 0 and len(buffers) == 0:
        return
    if len(params) > 0:
        current_device = params[0].device
    elif len(buffers) > 0:
        current_device = buffers[0].device
    cpu_device = torch.device("cpu")
    if device_from_device_id is not None:
        # Move the parameters and buffers like the `.data` code path in
        # `nn.Module._apply()`, which underlies `nn.Module.to()`
        for param in params:
            with torch.no_grad():
                param.data = param.to(device_from_device_id)
                if param.grad is not None:
                    param.grad.data = param.grad.to(device_from_device_id)
        for buffer in buffers:
            buffer.data = buffer.to(device_from_device_id)
    elif current_device == cpu_device:
        _warn_cpu_init()


def _warn_cpu_init():
    warnings.warn(
        "The passed-in `module` is on CPU and will thus have FSDP's sharding "
        "initialization run on CPU, which may be slower than on GPU. We "
        "recommend passing in the `device_id` argument for FSDP to move "
        "`module` to GPU for the sharding initialization. `module` must also "
        "be on GPU device to work with the `sync_module_states=True` flag "
        "since that requires GPU communication."
    )


def _get_compute_device(
    module: nn.Module,
    ignored_params: Set[nn.Parameter],
    device_from_device_id: Optional[torch.device],
    rank: int,
) -> torch.device:
    """
    Determines and returns this FSDP instance's compute device. If the module
    is already on a non-CPU device, then the compute device is that non-CPU
    device. If the module is on CPU, then the compute device is the current
    device.

    Since this method should be called after materializing the module, any
    non-CPU device should not be meta device. For now, the compute device is
    always a CUDA GPU device with its explicit index.

    Precondition: ``_check_single_device_module()`` and
    ``_move_module_to_device()``.
    """
    # If the module is on GPU already, then that GPU device has priority
    # over the current device
    param = next(_get_orig_params(module, ignored_params), None)
    if param is not None and param.device.type == "cuda":
        compute_device = param.device
    else:
        compute_device = torch.device("cuda", torch.cuda.current_device())
    if device_from_device_id is not None and compute_device != device_from_device_id:
        raise ValueError(
            f"Inconsistent compute device and `device_id` on rank {rank}: "
            f"{compute_device} vs {device_from_device_id}"
        )
    return compute_device


# TODO: See how to deprecate!
def _sync_module_params_and_buffers(
    module: nn.Module,
    params: List[nn.Parameter],
    process_group: dist.ProcessGroup,
) -> None:
    """
    Synchronizes module states (i.e. parameters ``params`` and all
    not-yet-synced buffers) by broadcasting from rank 0 to all ranks.

    Precondition: ``sync_module_states == True`` and ``self.process_group`` has
    been set.
    """
    _check_params_for_sync_module_states(params)
    module_states: List[torch.Tensor] = []
    # TODO (awgu): When exposing the original parameters, we need to also
    # use this attribute to prevent re-synchronizing parameters.
    for buffer in module.buffers():
        # Avoid re-synchronizing buffers in case of nested wrapping
        if not getattr(buffer, FSDP_SYNCED, False):
            setattr(buffer, FSDP_SYNCED, True)
            module_states.append(buffer.detach())
    module_states.extend(param.detach() for param in params)
    _sync_params_and_buffers(
        process_group,
        module_states,
        PARAM_BROADCAST_BUCKET_SIZE,
        src=0,
    )


def _sync_module_states(
    params: List[nn.Parameter],
    buffers: List[torch.Tensor],
    process_group: dist.ProcessGroup,
) -> None:
    _check_params_for_sync_module_states(params)
    # Assumes that each call to this method passes in disjoint `params` and
    # and `buffers` across calls, so there is no chance of re-synchronizing
    params_and_buffers = [param.detach() for param in params] + [
        buffer.detach() for buffer in buffers
    ]
    _sync_params_and_buffers(
        process_group,
        params_and_buffers,
        PARAM_BROADCAST_BUCKET_SIZE,
        src=0,
    )


def _check_params_for_sync_module_states(
    params: List[nn.Parameter],
) -> None:
    if params and any(param.device == torch.device("cpu") for param in params):
        raise ValueError(
            "The module has CPU parameters when `sync_module_states=True`, "
            "which only works when all parameters are on GPU. Please specify "
            "the `device_id` argument or move the module to GPU before passing "
            "into FSDP."
        )


def _get_orig_params(
    module: nn.Module,
    ignored_params: Set[nn.Parameter],
) -> Iterator[nn.Parameter]:
    """
    Returns an iterator over the original parameters in ``module``, ignoring
    the parameters in ``ignored_params``, any ``FlatParameter`` s (which may be
    present due to nested FSDP wrapping), and any original parameters already
    flattened (only relevant when ``use_orig_params=True``).
    """
    param_gen = module.parameters()
    try:
        while True:
            param = next(param_gen)
            if param not in ignored_params and not _is_fsdp_flattened(param):
                yield param
    except StopIteration:
        pass


def _check_orig_params_flattened(
    fsdp_module,
    ignored_params: Set[nn.Parameter],
) -> None:
    """
    Checks that all original parameters have been flattened and hence made
    invisible to ``named_parameters()`` for the module hierarchy rooted at
    ``fsdp_module``. This should be called as a sanity check after flattening
    the wrapped module's parameters.
    """
    for param_name, param in fsdp_module.named_parameters():
        if param not in ignored_params and not _is_fsdp_flattened(param):
            raise RuntimeError(
                f"Found an unflattened parameter: {param_name}; "
                f"{param.size()} {param.__class__}"
            )


def _get_default_comm_hook(sharding_strategy: ShardingStrategy):
    return (
        default_hooks.allreduce_hook
        if sharding_strategy == ShardingStrategy.NO_SHARD
        else default_hooks.reduce_scatter_hook
    )


def _get_default_comm_hook_state(
    process_group: dist.ProcessGroup,
) -> default_hooks.DefaultState:
    return default_hooks.DefaultState(process_group=process_group)<|MERGE_RESOLUTION|>--- conflicted
+++ resolved
@@ -20,20 +20,7 @@
 import torch.nn as nn
 from torch.distributed.algorithms._comm_hooks import default_hooks
 from torch.distributed.distributed_c10d import _get_default_group
-<<<<<<< HEAD
-from torch.distributed.fsdp import (
-    BackwardPrefetch,
-    CPUOffload,
-    MixedPrecision,
-    ShardingStrategy,
-)
 from torch.distributed.fsdp._common_utils import (
-=======
-from torch.distributed.fsdp._exec_order_utils import _ExecOrderData
-from torch.distributed.fsdp._limiter_utils import _FreeEventQueue
-from torch.distributed.fsdp._wrap_utils import _get_params_per_wrapped_module
-from torch.distributed.fsdp.api import (
->>>>>>> 6666c18c
     _apply_to_modules,
     _get_param_to_unflat_param_names,
     _is_fsdp_flattened,
@@ -41,18 +28,15 @@
     clean_tensor_name,
     TrainingState,
 )
-<<<<<<< HEAD
 from torch.distributed.fsdp._exec_order_utils import _ExecOrderData
 from torch.distributed.fsdp._limiter_utils import _FreeEventQueue
 from torch.distributed.fsdp._wrap_utils import _get_submodule_to_states
-=======
-from torch.distributed.fsdp.common_utils import (
+from torch.distributed.fsdp.api import (
     BackwardPrefetch,
     CPUOffload,
     MixedPrecision,
     ShardingStrategy,
 )
->>>>>>> 6666c18c
 from torch.distributed.fsdp.flat_param import (
     _HandlesKey,
     FlatParameter,
