--- conflicted
+++ resolved
@@ -5,6 +5,18 @@
 
 namespace c10d {
 namespace {
+c10::intrusive_ptr<Work> broadcast_(
+    at::TensorList tensors,
+    const c10::intrusive_ptr<ProcessGroup>& process_group,
+    int64_t root_rank,
+    int64_t root_tensor,
+    int64_t timeout) {
+  auto tensor_vec = tensors.vec();
+  return process_group->broadcast(
+      tensor_vec,
+      BroadcastOptions{
+          root_rank, root_tensor, std::chrono::milliseconds(timeout)});
+}
 
 std::tuple<std::vector<at::Tensor>, c10::intrusive_ptr<Work>>
 allreduce_(
@@ -147,13 +159,10 @@
   // enable
   // __torch_dispatch__.
   m.def(
-<<<<<<< HEAD
-=======
       "send(Tensor[] tensors, __torch__.torch.classes.c10d.ProcessGroup process_group, int dstRank, int tag) -> __torch__.torch.classes.c10d.Work");
   m.def(
       "recv_(Tensor[] tensors, __torch__.torch.classes.c10d.ProcessGroup process_group, int srcRank, int tag) -> __torch__.torch.classes.c10d.Work");
   m.def(
->>>>>>> 35cca017
       "broadcast_(Tensor[] tensors, __torch__.torch.classes.c10d.ProcessGroup process_group, int root_rank, int root_tensor, int timeout) -> __torch__.torch.classes.c10d.Work");
   m.def(
       "reduce_(Tensor[] tensors, __torch__.torch.classes.c10d.ProcessGroup process_group, int reduce_op, int root_rank, int root_tensor, int timeout) -> __torch__.torch.classes.c10d.Work");
