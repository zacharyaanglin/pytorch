--- conflicted
+++ resolved
@@ -26,14 +26,8 @@
 bool conv2dIsSupportedJit(const Node* node);
 // Returns true if the TE fuser supports this conv2d with mkldnn prepacked conv.
 bool mkldnnPrepackedConvIsSupportedJit(const Node* node);
-<<<<<<< HEAD
-// Returns true if the TE fuser supports this linear with mkldnn prepacked
-// linear.
-bool mkldnnPrepackedLinearIsSupportedJit(const Node* node);
 // Returns true if the the _convolution node is Conv2d.
 bool isConv2d(const Node* node);
-=======
->>>>>>> 01f92b21
 // Returns true if the TE fuser supports this matmul.
 bool matmulIsSupported(const Node* node);
 template <typename T>
