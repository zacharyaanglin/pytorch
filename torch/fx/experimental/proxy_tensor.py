# Copyright (c) Facebook, Inc. and its affiliates.
# All rights reserved.
#
# This source code is licensed under the BSD-style license found in the
# LICENSE file in the root directory of this source tree.
import contextlib
import functools
from typing import Any, Callable, Dict, List, Optional, Tuple, Union
import torch
import torch.utils._pytree as pytree
from torch.fx import Tracer, GraphModule
from torch._subclasses.fake_tensor import FakeTensorMode
from torch._dispatch.python import enable_python_dispatcher
import torch.fx as fx
from torch.fx.passes.shape_prop import _extract_tensor_metadata
from contextlib import contextmanager, nullcontext
import inspect
from dataclasses import dataclass
import weakref
import operator
from torch.utils._stats import count

from torch.utils._python_dispatch import TorchDispatchMode, _pop_mode_temporarily, _get_current_dispatch_mode
from torch._subclasses import FakeTensor
from .symbolic_shapes import ShapeEnv, SymDispatchMode, SymNode
from torch.fx import Proxy
import torch.fx.traceback as fx_traceback
from torch import SymInt, SymFloat, SymBool
from torch.utils.weak import WeakTensorKeyDictionary

__all__ = ["PythonKeyTracer", "dispatch_trace", "make_fx", "DecompositionInterpreter", "py_sym_types", "get_innermost_proxy_mode"]
aten = torch.ops.aten
prim = torch.ops.prim

CURRENT_DECOMPOSITION_TABLE: Dict[torch._ops.OpOverload, Callable] = {}

CONSTANT_NUMEL_LIMIT = 1

# We currently convert all SymInt to proxies before we use them.
# This could plausibly be handled at the Dynamo level.
pytree._register_pytree_node(torch.Size, lambda x: (list(x), None), lambda xs, _: tuple(xs))

def fake_signature(fn, nargs):
    """FX gets confused by varargs, de-confuse it"""
    argnames = ",".join(f"arg{i}" for i in range(nargs))
    return eval(f"lambda {argnames}: fn({argnames})", {"fn": fn})

@contextmanager
def decompose(decomposition_table):
    global CURRENT_DECOMPOSITION_TABLE
    old_decomposition_table = CURRENT_DECOMPOSITION_TABLE
    CURRENT_DECOMPOSITION_TABLE = decomposition_table
    try:
        yield CURRENT_DECOMPOSITION_TABLE
    finally:
        CURRENT_DECOMPOSITION_TABLE = old_decomposition_table

# ensure we cannot collide with other properties
proxy_slot = object()
no_default = object()

py_sym_types = (SymInt, SymFloat, SymBool)
def is_sym_node(node):
    assert hasattr(node, 'meta'), "All nodes traced with proxy_tensor should have meta"
    return "val" in node.meta and isinstance(node.meta['val'], py_sym_types)

def set_proxy_slot(obj, tracer, proxy):
    if isinstance(obj, torch.Tensor):
        # We DO want to clobber proxies whenever we run an inplace operation
        # on a tensor, and it affects the metadata on the proxy.
        tracer.tensor_tracker[obj] = proxy
    else:
        # NB: Never clobber pre-existing proxy.  Although the proxies
        # are in principle equivalent, when we do graph partitioning
        # we need there not to be spurious dependencies on tangent inputs.
        # This works because primals get their SymInts set first, and
        # THEN later we allocate tangent inputs.  Make sure if a SymInt
        # is derivable from a primal that we use that.
        assert isinstance(obj, SymNode), type(obj)
        if obj not in tracer.symnode_tracker:
            tracer.symnode_tracker[obj] = proxy

def has_proxy_slot(obj, tracer):
    assert isinstance(obj, (torch.Tensor, SymNode)), type(obj)
    return get_proxy_slot(obj, tracer, False, lambda _: True)

# the default argument is what to return if the slot is not set.
# the transform argument is handy if you need to extract a subfield from
# the successfully looked up result (but NOT the default.)
def get_proxy_slot(obj, tracer, default=no_default, transform=lambda x: x):
    if isinstance(obj, torch.Tensor):
        tracker = tracer.tensor_tracker
    else:
        assert isinstance(obj, SymNode), type(obj)
        tracker = tracer.symnode_tracker

    if obj not in tracker:
        if default is no_default:
            raise RuntimeError(f"{obj} is not tracked with proxy for {tracer}")
        return default
    return transform(tracker[obj])

def snapshot_fake(val):
    return val.detach()

def unwrap_proxy(proxy_mode, e):
    if isinstance(e, torch.Tensor):
        return get_proxy_slot(e, proxy_mode.tracer, e, lambda e: e.proxy)
    elif isinstance(e, (torch.SymInt, torch.SymFloat, torch.SymBool)):
        return get_proxy_slot(e.node, proxy_mode.tracer, e, lambda e: e())
    else:
        return e

# What invariants do we have for the 'val' set on the FX node?  It has accurate
# metadata... but only for metadata that exists "below" all other subsystems
# (most notably autograd, but also vmap, functorch transforms, etc).  This means
# you can get the dtype, shape, stride, storage, but you CANNOT get requires_grad,
# grad_fn, _base (_base actually may be set due to recursive call to
# ADInplaceOrView, but you shouldn't rely on it.)
def set_meta(proxy, val):
    if isinstance(val, FakeTensor):
        proxy.node.meta['val'] = snapshot_fake(val)
        proxy.node.meta['tensor_meta'] = _extract_tensor_metadata(val)
    elif isinstance(val, py_sym_types):
        proxy.node.meta['val'] = val
    elif isinstance(val, (list, tuple)):
        if all(isinstance(x, FakeTensor) for x in val):
            proxy.node.meta['val'] = [snapshot_fake(x) for x in val]
    elif isinstance(val, torch.Tensor):
        if not val.is_sparse:
            proxy.node.meta['tensor_meta'] = _extract_tensor_metadata(val)
            # NB: Kinda hacky, but we should try to get val as the metadata
            # everywhere
            # TODO: This doesn't properly track storages.  A more robust
            # approach would be to maintain a per-trace FakeTensorMode and
            # from_real_tensor to create fake values (don't forget to
            # snapshot_fake)
            fake_tensor_mode = FakeTensorMode(allow_fallback_kernels=True)
            with fake_tensor_mode:
                proxy.node.meta['val'] = torch.empty_strided(val.shape, val.stride(), device=val.device, dtype=val.dtype)
    return proxy

def thunkify(f, *args, **kwargs):
    """
    Delays computation of f until it's called again
    Also caches the result
    """
    return functools.lru_cache(1)(functools.partial(f, *args, **kwargs))

def track_tensor(tensor, proxy, *, constant, tracer):
    def try_set_proxy_slot(outer_s, proxy_callable, *args):
        assert callable(proxy_callable)
        if isinstance(outer_s, SymInt):
            inner_s = outer_s.node
            set_proxy_slot(inner_s, tracer, thunkify(proxy_callable, outer_s, *args))

    # The basic idea is that we need to associate each tensor/SymInt
    # with a Proxy.  How do we setup this association?  We just store
    # the proxy on the proxy slot of the object, keyed on the tracer
    # (so that if we have multiple tracers at the same time, they
    # don't clobber each other.)
    for i, s in enumerate(tensor.shape):
        try_set_proxy_slot(s, lambda x, i: set_meta(torch.ops.aten.sym_size(proxy, i), x), i)

    for i, s in enumerate(tensor.stride()):
        try_set_proxy_slot(s, lambda x, i: set_meta(torch.ops.aten.sym_stride(proxy, i), x), i)

    try_set_proxy_slot(tensor.numel(), lambda x: set_meta(torch.ops.aten.sym_numel(proxy), x))
    try_set_proxy_slot(tensor.storage_offset(), lambda x: set_meta(torch.ops.aten.sym_storage_offset(proxy), x))
    set_proxy_slot(tensor, tracer, _ProxyTensor(proxy, constant))

def track_tensor_tree(inner_res, proxy_res, *, constant, tracer):
    def wrap_with_proxy(e, proxy, constant):
        if isinstance(e, torch.Tensor):
            track_tensor(e, proxy, tracer=tracer, constant=constant)
            set_meta(proxy, e)
        elif isinstance(e, py_sym_types):
            # NB: eagerly set meta here, so that the numbering is in order
            set_meta(proxy, e)
            set_proxy_slot(e.node, tracer, lambda: proxy)
        elif isinstance(e, list):
            # example use case: allreduce_ returns ([tensor], work)
            for idx, ee in enumerate(e):
                wrap_with_proxy(ee, proxy[idx], get_constant(idx))

    def get_constant(idx):
        if constant is None:
            return None
        else:
            return constant[idx]

    # Unfortunately, tree_map cannot directly be used here. As the resulting
    # object may be a proxy that represents a tuple, we may need to
    # explicitly unwrap the proxy by simulating the flattening operations.
    if isinstance(inner_res, (tuple, list)):
        if isinstance(proxy_res, fx.Proxy):
            set_meta(proxy_res, inner_res)
        for idx, e in enumerate(inner_res):
            wrap_with_proxy(e, proxy_res[idx], get_constant(idx))
    elif isinstance(inner_res, py_sym_types + (torch.Tensor,)):
        wrap_with_proxy(inner_res, proxy_res, constant)

    return inner_res


def maybe_disable_fake_tensor_mode():
    # TODO: figure out if this API generally makes sense and bake it into the
    # library
    mb_fake_mode = _get_current_dispatch_mode()
    if isinstance(mb_fake_mode, FakeTensorMode):
        return _pop_mode_temporarily()
    else:
        return nullcontext()


@dataclass
class _ProxyTensor:
    proxy: Proxy
    constant: Optional[torch.Tensor]


def fetch_sym_proxy(tracer):
    def inner(e):
        n = e.node
        if n.constant is not None:
            return n.constant
        else:
            # NB: we REQUIRE all symints to be tracked
            return get_proxy_slot(n, tracer)()
    return inner


def fetch_tensor_proxy(tracer):
    return lambda t: get_proxy_slot(t, tracer, t)

HANDLED_TYPES = (torch.Tensor, torch.nn.Parameter)

@contextlib.contextmanager
def inside_mode(proxy_mode):
    old = proxy_mode.is_inside_mode
    proxy_mode.is_inside_mode = True
    try:
        yield
    finally:
        proxy_mode.is_inside_mode = old

def proxy_call(proxy_mode, func, pre_autograd, args, kwargs):
    def can_handle_tensor(x):
        return type(x) in HANDLED_TYPES or has_proxy_slot(x, proxy_mode.tracer)

    # If there are any tensor subclasses, we need to handle those tensor subclasses first
    # TODO: we could use types to test this
    if not pytree.tree_all_only(torch.Tensor, can_handle_tensor, (args, kwargs)):
        return NotImplemented

    if func in CURRENT_DECOMPOSITION_TABLE:
        with proxy_mode:
            r = CURRENT_DECOMPOSITION_TABLE[func](*args, **kwargs)
            if r is not NotImplemented:
                return r

    # For pre-autograd tracing, we do not want to run CompositeImplicit decomps.
    if not pre_autograd:
        with proxy_mode:
            r = func.decompose(*args, **kwargs)
            if r is not NotImplemented:
                return r

    tracer = proxy_mode.tracer
    f_args, f_kwargs = pytree.tree_map_only(torch.Tensor, fetch_tensor_proxy(tracer), (args, kwargs))

    # If there are SymInts, we also should not consider this constant.
    # However, fake tensor handling of SymInts is sufficiently broken that
    # I couldn't write a test for this case
    all_constant = (
        pytree.tree_all_only(_ProxyTensor, lambda t: t.constant is not None, (f_args, f_kwargs))
        # TODO: maybe constant SymInts should also be allowed?  Not sure if
        # this can happen
        and pytree.tree_all_only((SymInt, SymFloat, SymBool), lambda _: False, (args, kwargs))
    )

    if torch.Tag.data_dependent_output in func.tags:  # type: ignore[attr-defined]
        # Check if all of the Tensor inputs are constants
        if all_constant:
            const_args, const_kwargs = pytree.tree_map_only(
                _ProxyTensor, lambda t: t.constant, (f_args, f_kwargs)
            )
            with maybe_disable_fake_tensor_mode():
                return func(*const_args, **const_kwargs)
        # If any of the Tensor inputs are "real" (not FakeTensor), we may
        # incorrectly burn in constants by allowing this access.  Raise
        # an error in this case
        if pytree.tree_all_only(torch.Tensor, lambda t: not isinstance(t, FakeTensor), (args, kwargs)):
            raise RuntimeError(
                f"It appears that you're trying to get value out of a tracing tensor with {func} - erroring out! "
                "It's likely that this is caused by data-dependent control flow or similar.  "
                "It may be possible to trace this with dynamic shapes; try setting tracing_mode='symbolic' "
                "in your make_fx call."
            )
    proxy_args, proxy_kwargs = pytree.tree_map_only(
        (SymInt, SymFloat, SymBool),
        fetch_sym_proxy(proxy_mode.tracer),
        pytree.tree_map_only(_ProxyTensor, lambda e: e.proxy, (f_args, f_kwargs))
    )

    # When we trace through a torch.tensor invocation, you never actually
    # see a torch.ops.aten.tensor call. Instead, the way this function is
    # implemented internally is that we allocate a plain tensor (this is
    # *guaranteed* to be a plain tensor, we disable all modes when doing
    # so), and then call at::lift_fresh on it (to give modes a chance to do
    # their stuff).  Furthermore, the tensor argument to lift_fresh is guaranteed
    # to be freshly allocated, so we want lift_fresh to be a no-op (directly
    # returning the input argument).
    #
    # Here is the basic problem: when we trace this sequence of executions
    # into an FX graph, what happens to this call sequence?  Traditionally,
    # tensor constants get interned as buffers on the FX GraphModule.  But
    # this is dangerous.  Consider:
    #
    #       x = torch.tensor(1)
    #       x.add_(2)
    #
    # Naively, this traces into:
    #
    #       t = self._tensor_constant0  # initialized to torch.tensor(1)
    #       x = torch.ops.aten.lift_fresh(t)
    #       x.add_(2)
    #
    # If lift_fresh returns t directly, the subsequent add_ call will
    # modify the tensor constant. Really, the problem is we've violated
    # the invariant the the argument to lift is fresh.  So what we should
    # preserve the invariant by replacing lift_fresh with lift_fresh_copy:
    #
    #       t = self._tensor_constant0  # initialized to torch.tensor(1)
    #       x = torch.ops.aten.lift_fresh_copy(t)
    #       x.add_(2)
    #
    # This is what the overload modification does.
    if func is torch.ops.aten.lift_fresh.default:
        func = torch.ops.aten.lift_fresh_copy.default

    # See Note [Per-Dispatch-Key Modes Must Be Reentrant]
    # If our mode is on multiple mode stacks (e.g. the Autograd and Python mode stacks)
    # then we only want it to trace out proxies the first time that we hit an op.
    if proxy_mode.is_inside_mode:
        return func(*args, **kwargs)

    proxy_out = proxy_mode.tracer.create_proxy('call_function', func, proxy_args, proxy_kwargs,
                                               name=proxy_mode.tracer.graph._target_to_str(func.overloadpacket.__name__))

    # This makes DCE marginally less likely to DCE inplace operations.
    # It is not strictly necessary
    # Kind of a hacky way to test if an op is in-place or not
    if func.overloadpacket.__name__[-1] == "_" and func.overloadpacket.__name__[0] != "_":
        if isinstance(args[0], List):
            # e.g., c10d::allreduce_ returns a list of tensors as the first element
            # in the output.
            for i, a in enumerate(args[0]):
                a.proxy = proxy_out[0][i]
        else:
            args[0].proxy = proxy_out

    with inside_mode(proxy_mode):
        out = func(*args, **kwargs)

    # In some circumstances, we will be tracing in a situation where a tensor
    # is *statically* known to be a constant (currently, this only happens if
    # you run torch.tensor; deterministic factory functions like torch.arange
    # don't get this treatment).  When the tensor in question is small, it's
    # helpful to due constant propagation in case we call item() (in which
    # case we can return the constant value that is known, rather than give
    # an error.)  The logic here tests if constant propagation is possible
    # (because all of the inputs are constant).  If so, we disable fake tensor
    # mode (if it is on) and do true compute on the constant.
    #
    # It's worth highlighting that we're making a policy decision here.
    # There is a potential that the tensor is actually quite large, and we
    # don't actually want to run the compute.  The tensor being quite large
    # is one of the reasons why factory functions don't get this treatment
    # (since they can be quite large; if a parameter is initialized to a
    # constant value it will be!)  Similarly, there is also a potential
    # to run an operator that blows up the size of a small tensor; we don't
    # protect against this case, but we could force, e.g., only single
    # element constant computation by testing the numel of the result before
    # propagating const-ness.  Similarly, we don't require the constant to
    # live on CPU, but we could.
    any_constant = pytree.tree_any_only(_ProxyTensor, lambda t: t.constant is not None, (f_args, f_kwargs))

    constant = None

    # If this is a lift, the input tensor is guaranteed to be a
    # constant, so we keep a copy of the original argument along so
    # we can query it if we're asked to item() it at some later point
    if func is torch.ops.aten.lift_fresh_copy.default and out.numel() <= CONSTANT_NUMEL_LIMIT:
        with maybe_disable_fake_tensor_mode():
            constant = args[0].clone()
    elif (
        torch.Tag.nondeterministic_seeded not in func.tags  # type: ignore[attr-defined]
        and all_constant
        and any_constant
        and pytree.tree_all_only(torch.Tensor, lambda t: t.numel() <= CONSTANT_NUMEL_LIMIT, out)
    ):
        # NB: do NOT include factories as constants
        with maybe_disable_fake_tensor_mode():
            const_args, const_kwargs = pytree.tree_map_only(
                _ProxyTensor, lambda t: t.constant, (f_args, f_kwargs)
            )
            constant = func(*const_args, **const_kwargs)
    else:
        constant = None

    track_tensor_tree(out, proxy_out, constant=constant, tracer=tracer)
    return out


class PythonKeyTracer(Tracer):
    def __init__(self):
        super().__init__(autowrap_modules=())
        self.tensor_tracker = WeakTensorKeyDictionary()
        self.symnode_tracker = weakref.WeakKeyDictionary()  # type: ignore[var-annotated]

    # In general, we don't want to make modules leaves. In principle, users of
    # this tracer might want to override this in order to turn a couple specific
    # modules into leaves in the traced graph.
    def call_module(
            self, m: torch.nn.Module, forward: Callable[..., Any], args: Tuple[Any, ...], kwargs: Dict[str, Any]
    ) -> Any:
        return forward(*args, **kwargs)

    # We don't want to turn getattr calls into proxies. So we just return the actual value.
    def getattr(self, attr, attr_val, parameter_proxy_cache):
        return attr_val

    def create_arg(self, a: Any):
        if isinstance(a, torch.nn.Parameter):
            for n, p in self.root.named_parameters():
                if a is p:
                    return self.create_node('get_attr', n, (), {})
            qualname: Optional[str] = None

            if not qualname:
                i = 0
                while True:
                    qualname = f'_param_constant{i}'
                    if not hasattr(self.root, qualname):
                        break
                    i += 1
                setattr(self.root, qualname, a)

            return self.create_node('get_attr', qualname, (), {})
        elif isinstance(a, (SymInt, SymFloat, SymBool)):
            assert a.node.constant is not None
            return a.node.constant
        return super().create_arg(a)


def dispatch_trace(
        root: Union[torch.nn.Module, Callable],
        tracer: Tracer,
        concrete_args: Optional[Tuple[Any, ...]] = None,
) -> GraphModule:
    graph = tracer.trace(root, concrete_args)
    name = root.__class__.__name__ if isinstance(root, torch.nn.Module) else root.__name__
    return GraphModule(tracer.root, graph, name)


def wrap_key(f, tensors, tracer, pre_autograd: bool):
    flat_tensors, tensors_spec = pytree.tree_flatten(tensors)
    dk = torch._C.DispatchKey.AutogradFunctionality if pre_autograd else None

    @functools.wraps(f)
    def wrapped(*proxies):
        flat_proxies, proxies_spec = pytree.tree_flatten(proxies)
        assert len(flat_proxies) == len(flat_tensors)
        with _pop_mode_temporarily(dk) as m:
            assert isinstance(m, ProxyTorchDispatchMode)
            track_tensor_tree(flat_tensors, flat_proxies, constant=None, tracer=tracer)

        out = f(*tensors)
        out = pytree.tree_map_only(
            torch.Tensor,
            lambda t: get_proxy_slot(t, tracer, t, lambda x: x.proxy),
            out
        )
        out = pytree.tree_map_only(
            (SymInt, SymFloat, SymBool),
            lambda t: get_proxy_slot(t.node, tracer)(),
            out
        )
        return out

    return wrapped

ORIGINAL_ATEN = None
@contextmanager
def set_original_aten_op(func):
    global ORIGINAL_ATEN
    if ORIGINAL_ATEN is None and fx_traceback.has_preserved_node_meta():
        ORIGINAL_ATEN = func
        fx_traceback.current_meta['original_aten'] = func
        try:
            yield
        finally:
            ORIGINAL_ATEN = None
            fx_traceback.current_meta['original_aten'] = None
    else:
        yield




class ProxyTorchDispatchMode(TorchDispatchMode):
    def __init__(self, tracer, tracing_mode, pre_autograd=False):
        dk = torch._C.DispatchKey.AutogradFunctionality if pre_autograd else None
        super().__init__(dk)
        self.tracer = tracer
        self.tracing_mode = tracing_mode
        self.enable_tracing = True
        self.pre_autograd = pre_autograd
        self.is_inside_mode = False
        self.sym_mode = ProxySymDispatchMode(tracer)
        self.trace_state = {}
        self._managers = []

    @count
    def __torch_dispatch__(self, func, types, args=(), kwargs=None):
        with self.sym_mode.enable(False), set_original_aten_op(func):
            return self.inner_torch_dispatch(func, types, args, kwargs)

    def __enter__(self):
        # sym mode first, then us...
        m = self.sym_mode.enable(True)
        self._managers.append(m)
        m.__enter__()
        return super().__enter__()

    def __exit__(self, exc_type, exc_value, traceback):
        m = self._managers.pop()
        # ...exit us first, then sym mode
        b = super().__exit__(exc_type, exc_value, traceback)
        if not b:
            return m.__exit__(exc_type, exc_value, traceback)
        else:
            return m.__exit__(None, None, None)

    def inner_torch_dispatch(self, func, types, args=(), kwargs=None):
        if not self.enable_tracing:
            return func(*args, **kwargs)

        if func in [prim.device.default]:
            return func(*args, **kwargs)

        return proxy_call(self, func, self.pre_autograd, args, kwargs)


class ProxySymDispatchMode(SymDispatchMode):
    def __init__(self, tracer):
        super().__init__()
        self.tracer = tracer
        # When false, we don't trace operations.  If you do this, you MUST
        # call track_tensor/track_tensor_tree on all results of the operation
        # to ensure we can adeduately track the results
        self.enable_tracing = True

    @contextmanager
    def enable(self, b):
        old = self.enable_tracing
        self.enable_tracing = b
        try:
            yield
        finally:
            self.enable_tracing = old

    def _compute_proxy(self, func, args, out: Union[SymInt, SymFloat, SymBool]):
        n_args = tuple(
            get_proxy_slot(a.node, self.tracer)().node if isinstance(a, py_sym_types) else a
            for a in args
        )

        # func doesn't have a __torch_function__ that Proxy can interpose, so
        # we gotta do it manually
        n_out = self.tracer.create_node("call_function", func, n_args, {})
        p_out = fx.Proxy(n_out, self.tracer)
        set_meta(p_out, out)
        return p_out

    def __sym_dispatch__(self, func, types, args, kwargs):
        if not self.enable_tracing:
            return func(*args, **kwargs)

        # Peephole optimize multiply by one
        # NB: be careful not to trigger guards here!
        if func == operator.mul:
            if isinstance(args[1], int) and args[1] == 1:
                return args[0]
            elif isinstance(args[0], int) and args[0] == 1:
                return args[1]

        # For speed, we assume there are no nested data structures
        # (otherwise we could use tree_map)
        # We also assume there are no keyword arguments.
        assert not kwargs
        out = func(*args, **kwargs)

        # If func returned a constant, we don't need to trace; we have
        # determined that the result is constant (no matter if the inputs
        # were symbolic) and it is no longer necessary to trace the
        # computation.  This could occur if func triggered some guards.
        if isinstance(out, py_sym_types):
            # Delays tracing out the proxies on this op until we actually need it
            p_out_thunk = thunkify(self._compute_proxy, func=func, args=args, out=out)
            set_proxy_slot(out.node, self.tracer, p_out_thunk)

        return out


# TODO: I'm not sure what the point of this class is; you can just
# make_fx through a regular Interpreter
class DecompositionInterpreter(torch.fx.Interpreter):
    def __init__(self, module: torch.fx.GraphModule, new_graph: torch.fx.Graph, decomposition_table=None, **kwargs):
        super().__init__(module, **kwargs)
        self.new_graph = new_graph
        self.tracer = torch.fx.proxy.GraphAppendingTracer(self.new_graph)
        # Blegh
        self.tracer.tensor_tracker = WeakTensorKeyDictionary()  # type: ignore[attr-defined]
        self.tracer.symnode_tracker = weakref.WeakKeyDictionary()  # type: ignore[attr-defined]
        self.decomposition_table = decomposition_table
        if self.decomposition_table is None:
            self.decomposition_table = {}
        self.mode = ProxyTorchDispatchMode(self.tracer, tracing_mode="real")

    def placeholder(self, target, args, kwargs):
        out = super().placeholder(target, args, kwargs)
        proxy = torch.fx.Proxy(self.new_graph.placeholder(target), self.tracer)
        track_tensor_tree(out, proxy, constant=None, tracer=self.tracer)
        # TODO handle case where the first character of target is '*'
        return out

    def get_attr(self, target, args, kwargs):
        out = super().get_attr(target, args, kwargs)
        proxy = torch.fx.Proxy(self.new_graph.get_attr(target), self.tracer)
        track_tensor_tree(out, proxy, constant=None, tracer=self.tracer)
        return out

    # call_function, call_method, call_module get traced automatically by the outer mode.

    def output(self, target, args, kwargs):
        out = super().output(target, args, kwargs)

        def unwrap(e):
            return get_proxy_slot(e, self.tracer, e, lambda x: x.proxy.node)
        self.new_graph.output(pytree.tree_map(unwrap, out))
        return out

    def run(self, *args, **kwargs):
        # Should enter the mode at least once for being able to restore it later
        # See: https://github.com/pytorch/pytorch/pull/82549#discussion_r934782025
        with decompose(self.decomposition_table), self.mode:
            return super().run(*args, **kwargs)


def wrapper_and_args_for_make_fx(func, args, kwargs):
    # make_fx doesn't support kwargs, so we need to do this flattening
    # and then unflatten the args before calling func
    flat_args, spec = pytree.tree_flatten((args, kwargs))

    def wrapped(flat_args):
        fn_args, fn_kwargs = pytree.tree_unflatten(flat_args, spec)
        return func(*fn_args, **fn_kwargs)
    return wrapped, flat_args

@contextmanager
def disable_autocast_cache():
    old_value = torch.is_autocast_cache_enabled()
    torch.set_autocast_cache_enabled(False)
    try:
        yield
    finally:
        torch.set_autocast_cache_enabled(old_value)


<<<<<<< HEAD
def make_fx(f, decomposition_table=None, tracing_mode="real", _allow_non_fake_inputs=False, existing_fake_mode=None):
    assert tracing_mode in ["real", "fake", "symbolic", "existing"]
    if tracing_mode == "existing":
        assert existing_fake_mode is not None
        tracing_mode = "symbolic" if existing_fake_mode.shape_env is not None else "fake"
=======
def make_fx(f, decomposition_table=None, tracing_mode="real", _allow_non_fake_inputs=False, pre_autograd=False):
    assert tracing_mode in ["real", "fake", "symbolic"]
>>>>>>> 9b4a2a98

    if decomposition_table is None:
        decomposition_table = {}

    @functools.wraps(f)
    def wrapped(*args):
        phs = pytree.tree_map(lambda _: fx.PH, args)  # type: ignore[attr-defined]
        fx_tracer = PythonKeyTracer()
        fake_tensor_mode: Any = nullcontext()
        if existing_fake_mode is not None:
            assert tracing_mode in ("fake", "symbolic", "existing")
            assert (existing_fake_mode.shape_env is not None) == (tracing_mode == "symbolic")
            fake_tensor_mode = existing_fake_mode
        elif tracing_mode == "real":
            fake_tensor_mode = nullcontext()
        elif tracing_mode == "fake":
            fake_tensor_mode = FakeTensorMode(
                allow_fallback_kernels=True,
                allow_non_fake_inputs=_allow_non_fake_inputs)
        elif tracing_mode == "symbolic":
            shape_env = ShapeEnv()
            fake_tensor_mode = FakeTensorMode(
                allow_fallback_kernels=False,
                allow_non_fake_inputs=_allow_non_fake_inputs,
                shape_env=shape_env)
        else:
            raise AssertionError(f"Unexpected tracing type: {tracing_mode}")

        python_dispatcher_mode: Any = nullcontext()
        # pre-autograd tracing uses per-dispatch-key modes,
        # which requires the python dispatcher
        if tracing_mode == "symbolic" or pre_autograd:
            python_dispatcher_mode = enable_python_dispatcher()

        proxy_mode = ProxyTorchDispatchMode(fx_tracer, tracing_mode, pre_autograd=pre_autograd)

        arg_count = 0

        def wrap_fake(x):
            nonlocal arg_count
            if isinstance(x, torch.Tensor):
                # TODO: it would be nice to line these up with the names
                # FX will choose for the placeholders, but we don't
                # actually know what the names will be at this point yet
                # NB: the Source here is actually meaningless
                from torch._dynamo.source import ConstantSource
                source = ConstantSource(f"input{arg_count}")
                arg_count += 1
                return fake_tensor_mode.from_tensor(x, source=source)  # type: ignore[attr-defined]

            return x

        sym_mode = proxy_mode.sym_mode
        wrap_fn_map = {
            "real": lambda x: x,
            "fake": wrap_fake,
            "symbolic": wrap_fake,
        }
        args = pytree.tree_map(wrap_fn_map[tracing_mode], args)

        if not hasattr(inspect.unwrap(f), '__code__') or inspect.unwrap(f).__code__.co_flags & inspect.CO_VARARGS:
            # FX doesn't support varargs, so we gotta fake up a wrapper
            # TODO: Would be nice to fix this at the source...
            func = fake_signature(f, len(phs))
        else:
            func = f

        # We disable the autocast cache as the autocast cache causes type conversions on parameters to
        # check a cache, which introduces untracked tensors into the graph
        #
        # We also disable tracing by any other tensor proxy-based tracers except the current. The
        # purpose of `make_fx` is to produce graphmodules as a side effect; its internal execution is
        # thus irrelevant to any external functional trace.
        with decompose(decomposition_table), fake_tensor_mode, python_dispatcher_mode, \
             sym_mode, proxy_mode, disable_autocast_cache(), disable_proxy_modes_tracing(enable_current=True):
            t = dispatch_trace(wrap_key(func, args, fx_tracer, pre_autograd), tracer=fx_tracer, concrete_args=tuple(phs))

        # TODO: kind of a bad way to do it, should maybe figure out a better way
        if tracing_mode == "symbolic":
            t.shape_env = shape_env  # type: ignore[assignment]
        return t

    return wrapped


def get_torch_dispatch_modes():
    return torch.utils._python_dispatch._get_current_dispatch_mode_stack()


def get_innermost_proxy_mode():
    for m in reversed(torch.utils._python_dispatch._get_current_dispatch_mode_stack()):
        if isinstance(m, ProxyTorchDispatchMode):
            return m
    return None


@contextlib.contextmanager
def disable_proxy_modes_tracing(enable_current=False):
    modes = get_torch_dispatch_modes()
    proxy_tensor_modes = [m for m in modes if isinstance(m, ProxyTorchDispatchMode)]
    if enable_current:
        proxy_tensor_modes = proxy_tensor_modes[:-1]
    olds = [(m.enable_tracing, m.sym_mode.enable_tracing) for m in proxy_tensor_modes]
    for proxy_mode in proxy_tensor_modes:
        proxy_mode.enable_tracing = False
        proxy_mode.sym_mode.enable_tracing = False
    try:
        yield
    finally:
        for proxy_mode, (old, old_sym) in zip(proxy_tensor_modes, olds):
            proxy_mode.enable_tracing = old
            proxy_mode.sym_mode.enable_tracing = old_sym


def get_isolated_graphmodule(func, args, kwargs, tracing_mode="real"):
    """A helper function used to get the GraphModule for the given func.

    It's expected to be used in the ProxyTensor tracing context.
    It detaches the args and kwargs from the current tracer so that the trace of
    the current graph module can be created without any side-effects.
    """
    wrapped, all_args = wrapper_and_args_for_make_fx(func, args, kwargs)

    with disable_proxy_modes_tracing():
        gm = make_fx(wrapped, tracing_mode=tracing_mode)(all_args)
    return gm<|MERGE_RESOLUTION|>--- conflicted
+++ resolved
@@ -679,16 +679,8 @@
         torch.set_autocast_cache_enabled(old_value)
 
 
-<<<<<<< HEAD
-def make_fx(f, decomposition_table=None, tracing_mode="real", _allow_non_fake_inputs=False, existing_fake_mode=None):
-    assert tracing_mode in ["real", "fake", "symbolic", "existing"]
-    if tracing_mode == "existing":
-        assert existing_fake_mode is not None
-        tracing_mode = "symbolic" if existing_fake_mode.shape_env is not None else "fake"
-=======
 def make_fx(f, decomposition_table=None, tracing_mode="real", _allow_non_fake_inputs=False, pre_autograd=False):
     assert tracing_mode in ["real", "fake", "symbolic"]
->>>>>>> 9b4a2a98
 
     if decomposition_table is None:
         decomposition_table = {}
@@ -698,11 +690,7 @@
         phs = pytree.tree_map(lambda _: fx.PH, args)  # type: ignore[attr-defined]
         fx_tracer = PythonKeyTracer()
         fake_tensor_mode: Any = nullcontext()
-        if existing_fake_mode is not None:
-            assert tracing_mode in ("fake", "symbolic", "existing")
-            assert (existing_fake_mode.shape_env is not None) == (tracing_mode == "symbolic")
-            fake_tensor_mode = existing_fake_mode
-        elif tracing_mode == "real":
+        if tracing_mode == "real":
             fake_tensor_mode = nullcontext()
         elif tracing_mode == "fake":
             fake_tensor_mode = FakeTensorMode(
@@ -742,6 +730,7 @@
             return x
 
         sym_mode = proxy_mode.sym_mode
+
         wrap_fn_map = {
             "real": lambda x: x,
             "fake": wrap_fake,
