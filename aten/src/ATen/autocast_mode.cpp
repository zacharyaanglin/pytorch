#include <ATen/ATen.h>
#include <torch/library.h>
#include <ATen/NativeFunctions.h>
#include <ATen/autocast_mode.h>

#include <c10/util/intrusive_ptr.h>
#include <c10/core/impl/LocalDispatchKeySet.h>

#include <iostream>
#include <exception>

namespace at {
namespace autocast {

bool is_enabled() {
  return !c10::impl::tls_is_dispatch_key_excluded(DispatchKey::AutocastCUDA);
}

void set_enabled(bool new_enabled) {
  c10::impl::tls_set_dispatch_key_excluded(DispatchKey::AutocastCUDA, !new_enabled);
}

bool is_cpu_enabled() {
  return !c10::impl::tls_is_dispatch_key_excluded(DispatchKey::AutocastCPU);
}

void set_cpu_enabled(bool new_enabled) {
  c10::impl::tls_set_dispatch_key_excluded(DispatchKey::AutocastCPU, !new_enabled);
}

bool is_xpu_enabled() {
  return !c10::impl::tls_is_dispatch_key_excluded(DispatchKey::AutocastXPU);
}

void set_xpu_enabled(bool new_enabled) {
  c10::impl::tls_set_dispatch_key_excluded(DispatchKey::AutocastXPU, !new_enabled);
}

namespace {
// Imitate Apex and cache some of the casts to streamline parameter reuse.
// Our heuristic is to cache lower_precision_fp casts of fp32 model weights (see cached_cast below).
//
// After discussion with @ezyang, the cache uses the following structure:
// The key is the fp32 source tensor's TensorImpl*, a proxy for a Tensor uuid that's
// unchanged across shallow copies.
// The value is a tuple with a weakref to the source tensor's TensorImpl as the first
// element and the casted tensor as the second element.
//
// The weakref keeps the source's TensorImpl from being deleted.  We need to because we're
// using the source TensorImpl* as the key.  If it were deleted, another random Tensor could
// be allocated whose TensorImpl* happened to have the same value.  This TensorImpl* would
// then mistakenly hit in cache:  a rare, intermittent, unpredictable bug.
//
// I'm not using the weak_intrusive_ptr as the key because it's more difficult to compare
// directly against incoming TensorImpl*s.
using weakref_type = c10::weak_intrusive_ptr<TensorImpl, UndefinedTensorImpl>;
using val_type = std::tuple<weakref_type, Tensor>;
thread_local std::unordered_map<TensorImpl*, val_type> cached_casts;

// nesting tracks the nesting depth of the Python-side context manager.
// When the autocast context manager exits to a nesting level that's outside
// any instance of autocast (which should occur at the end of each forward pass)
// it calls clear_cache() to ensure cached Tensors don't leak outside the autocasting region.
thread_local int nesting = 0;

// autocast_cpu_dtype is the lower_precision_fp used by AutocastCPU.
thread_local at::ScalarType autocast_cpu_dtype = at::kBFloat16;

// autocast_xpu_dtype is the lower_precision_fp used by AutocastXPU.
thread_local at::ScalarType autocast_xpu_dtype = at::kBFloat16;

// should we enabled the cache inside autocast.
thread_local bool cache_enabled = true;

// autocast_gpu_dtype is the lower_precision_fp used by AutocastGPU.
thread_local at::ScalarType autocast_gpu_dtype = at::kHalf;
}

void clear_cache() {
  cached_casts.clear();
}

int increment_nesting() {
  return ++nesting;
}

int decrement_nesting() {
  return --nesting;
}

at::ScalarType get_autocast_gpu_dtype() {
  return autocast_gpu_dtype;
}

at::ScalarType get_autocast_cpu_dtype() {
  return autocast_cpu_dtype;
}

at::ScalarType get_autocast_xpu_dtype() {
  return autocast_xpu_dtype;
}

void set_autocast_cpu_dtype(at::ScalarType dtype) {
  TORCH_CHECK(
      dtype == at::kBFloat16,
      "Currently, AutocastCPU only support Bfloat16 as the autocast_cpu_dtype");
  autocast_cpu_dtype = dtype;
}

void set_autocast_gpu_dtype(at::ScalarType dtype) {
  autocast_gpu_dtype = dtype;
}

void set_autocast_xpu_dtype(at::ScalarType dtype) {
  autocast_xpu_dtype = dtype;
}

bool is_autocast_cache_enabled() {
  return cache_enabled;
}

void set_autocast_cache_enabled(bool enabled) {
  cache_enabled = enabled;
}

// Overload to catch Tensor args
// TODO (possible optimization):
// Move cast_cache to an inline function in a header with cached_casts declared as
// extern thread_local in the header.
Tensor cached_cast(at::ScalarType to_type, const Tensor& arg, DeviceType device_type) {
  if (is_eligible(arg, device_type) && (arg.scalar_type() != to_type)) {
    // Heuristic:  Do what Apex does, and cache lower_precision_fp casts of fp32 model weights (leaves).
    // See cached_casts declaration above for detailed strategy.
    bool can_try_cache = (to_type == get_lower_precision_fp_from_device_type(device_type) &&
                         arg.scalar_type() == at::kFloat && arg.requires_grad() &&
                         arg.is_leaf() && !arg.is_view() && cache_enabled);
    if (can_try_cache) {
      auto it = cached_casts.find(arg.unsafeGetTensorImpl());
      if (it != cached_casts.end()) {
        return std::get<1>(it->second);
      } else {
        auto casted_arg = arg.to(to_type);
        cached_casts.emplace(arg.unsafeGetTensorImpl(), val_type{weakref_type(arg.getIntrusivePtr()), casted_arg});
        return casted_arg;
      }
    } else {
      return arg.to(to_type);
    }
  } else {
    return arg;
  }
}

// Policies correspond to op categories that need code-divergent handling.
// Wrapper templates below are specialized based on a policy template parameter.
enum class CastPolicy : uint8_t {
  lower_precision_fp = 0, // Cast all inputs to lower_precision_fp before running the op.
                          // Currently, lower_precision_fp is fp16 for AutocastCUDA, and is defined by user(default bf16) for AutocastCPU.
  fp32, // Cast all inputs to at::kFloat before running the op.
  fp32_set_opt_dtype, // Treats functions (like softmax) that
                      //   1. we'd like to run in fp32 and
                      //   2. have a c10::optional<ScalarType> arg that controls the output type.
                      // fp32_set_opt_dtype wrappers' policy is:  if the output type is already set,
                      // don't touch it, otherwise, set it to at::kFloat.
  fp32_append_dtype, // Treats functions (like norm) that
                     //   1. we'd like to run in fp32 and
                     //   2. have some overloads that accept an output type and other overloads that don't.
                     // fp32_append_dtype wrappers wrap the overloads that don't have an output dtype.
                     // The wrapper policy is:  append at::kFloat to the args, and redispatch to the
                     // type-aware overload.
  promote, // Run in the widest dtype among several args.
};

/********************************************************************************************************
Templates to provide wrapper functions

I'm copying the pattern used in core/boxing/impl/WrapFunctionIntoFunctor.h to extract args and return type.
(see also https://stackoverflow.com/questions/46533698/how-to-deduce-argument-list-from-function-pointer)

This strategy uses an exterior "WrapFunction" that extracts arguments on behalf of
(in my case several specializations of) an interior "WrapFunction_".
Interior WrapFunction_ specializations are defined for each CastPolicy.
********************************************************************************************************/

// Base template for WrapFunction_, which is specialized to contain a "call" method each CastPolicy
template<CastPolicy policy, DeviceType device_type, class Redispatch, Redispatch* F, class Ret, class ArgList> struct WrapFunction_ {};

// CastPolicy::lower_precision_fp General_DeviceType
template<DeviceType device_type, class Redispatch, Redispatch* F, class Ret, class... Args>
struct WrapFunction_<CastPolicy::lower_precision_fp, device_type, Redispatch, F, Ret, guts::typelist::typelist<Args...>> {
  static Ret call(Args... args) {
    c10::impl::ExcludeDispatchKeyGuard no_autocast(get_autocast_dispatch_key_from_device_type(device_type));
    return (*F)(cached_cast(get_lower_precision_fp_from_device_type(device_type), args, device_type)...);
  }
};

// CastPolicy::fp32 General_DeviceType
template<DeviceType device_type, class Redispatch, Redispatch* F, class Ret, class... Args>
struct WrapFunction_<CastPolicy::fp32, device_type, Redispatch, F, Ret, guts::typelist::typelist<Args...>> {
  static Ret call(Args... args) {
    c10::impl::ExcludeDispatchKeyGuard no_autocast(get_autocast_dispatch_key_from_device_type(device_type));
    return (*F)(cached_cast(at::kFloat, args, device_type)...);
  }
};

// CastPolicy::fp32_set_opt_dtype DeviceType::CUDA
template<class Redispatch, Redispatch* F, class Ret, class... Args>
struct WrapFunction_<CastPolicy::fp32_set_opt_dtype, DeviceType::CUDA, Redispatch, F, Ret, guts::typelist::typelist<Args...>> {
  static Ret call(Args... args) {
    c10::impl::ExcludeDispatchKeyGuard no_autocast(DispatchKey::Autocast);
    if (firstarg_is_eligible(args...)) {
      return (*F)(set_opt_dtype(at::kFloat, args)...);
    } else {
      // If ineligible, calls F with unaltered args.  Does not set opt dtype, because setting
      // opt dtype explicitly may interfere with internal implicit promotion decisions.
      return (*F)(args...);
    }
  }
};

// CastPolicy::fp32_append_dtype DeviceType::CUDA
template<class Redispatch, Redispatch* F, class Ret, class... Args>
struct WrapFunction_<CastPolicy::fp32_append_dtype, DeviceType::CUDA, Redispatch, F, Ret, guts::typelist::typelist<Args...>> {
  static Ret call(Args... args) {
    c10::impl::ExcludeDispatchKeyGuard no_autocast(DispatchKey::Autocast);
    at::ScalarType out_type = type_from_firstarg(at::kFloat, args...);
    return (*F)(args..., out_type);
  }
};

// CastPolicy::promote General_DeviceType
template<DeviceType device_type, class Redispatch, Redispatch* F, class Ret, class... Args>
struct WrapFunction_<CastPolicy::promote, device_type, Redispatch, F, Ret, guts::typelist::typelist<Args...>> {
  static Ret call(Args... args) {
    c10::impl::ExcludeDispatchKeyGuard no_autocast(get_autocast_dispatch_key_from_device_type(device_type));
    auto to_type = promote_type(get_lower_precision_fp_from_device_type(device_type), device_type, args...);
    return (*F)(cached_cast(to_type, args, device_type)...);
  }
};

// Wrapper to infer return_type and parameter_types for WrapFunction_ (imitating core/boxing/impl/WrapFunctionIntoFunctor.h)
template<CastPolicy policy,
         DeviceType device_type,
         class Registered, // The signature for which we're registering.  The dispatcher's calling code invokes our
                           // registered functions with arguments matching Registered, so we register
                           // WrapFunction_::call methods with a matching signature to properly field those arguments.
                           // guts::function_traits below extracts return_type and parameter_types from Registered,
                           // which WrapFunction_ templates above use to declare their call methods.
         class Redispatch, // The signature for the function we're redispatching to.  In most cases this is the same
                           // as Registered, but for some ops (for example, ops where we append a dtype) it's useful
                           // to redispatch to a function with a different signature.
         Redispatch* F>    // The actual function we're redispatching to.
struct WrapFunction final {
  using type = WrapFunction_<policy,
                             device_type,
                             Redispatch,
                             F,
                             typename guts::function_traits<Registered>::return_type,
                             typename guts::function_traits<Registered>::parameter_types>;
};

/*******************************
Banned functions
*******************************/

Tensor binary_cross_entropy_banned(const Tensor &, const Tensor &, const c10::optional<Tensor>&, int64_t) {
  AT_ERROR("torch.nn.functional.binary_cross_entropy and torch.nn.BCELoss are unsafe to autocast.\n"
           "Many models use a sigmoid layer right before the binary cross entropy layer.\n"
           "In this case, combine the two layers using torch.nn.functional.binary_cross_entropy_with_logits\n"
           "or torch.nn.BCEWithLogitsLoss.  binary_cross_entropy_with_logits and BCEWithLogits are\n"
           "safe to autocast.");
}

namespace {
/*****************************************************************************************************************
This section performs load-time registration for autocast wrappers.

It's debatable at what level operations should be patched.  We'd like casts to be autograd-exposed
and precede autograd history recording, so that for lower_precision_fp ops, input tensors are saved for backward
in lower_precision_fp rather than fp32.  Saving inputs in lower_precision_fp can significantly reduce
a model's memory footprint.

Option 1 (strawman):  Patch only at the level of explicit calls into cudnn/cublas (cudnn_convolution, etc),
because those are the code paths that are guaranteed to use Tensor Cores, therefore they're the ones that
will benefit most from lower_precision_fp.   Potential pitfall:  convolutions (and other ops) are wrapped in several
layers of at::* calls.  If one of those happens to record autograd history, then we've lost the
opportunity to save inputs in lower_precision_fp.

Option 2:  Patch the Python-exposed surface of calls, to make 100% sure autograd history
recording can't sneak in ahead of autocast.  This mirrors Apex most closely.

I think Option 2 is the right answer for all ops, not just convolutions.  Option 2 is what I implement here.
*****************************************************************************************************************/

/********************************************************************************************************************
Explicit registration for out-of-place ops

The stuff below could be codegenned.  Ed said
> you are going to have to write the function definition at some point, I wouldn't try to get clever about it
Therefore, for the moment, this is all copy pasted in from VariableTypeEverything.cpp with appropriate substitutions.
********************************************************************************************************************/

#define ADD_NS(RAW_OP) at::RAW_OP

// Common cases where registration signature matches redispatch signature
// (that's why SIGNATURE is repeated in the WrapFunction instantiation)
#define KERNEL(FUNC, REGISTER_NAME, SIGNATURE, POLICY) \
  m.impl(TORCH_SELECTIVE_NAME("aten::" REGISTER_NAME), \
    &WrapFunction<CastPolicy::POLICY, DeviceType::CUDA, SIGNATURE, SIGNATURE, &FUNC>::type::call);

// Less-common but still useful case: redispatching to a function with a new signature (e.g. appending a dtype)
#define KERNEL_DIFFERENT_REDISPATCH_SIGNATURE(REDISPATCH_FUNC, REGISTER_NAME, REGISTER_SIGNATURE, REDISPATCH_SIGNATURE, POLICY) \
  m.impl(TORCH_SELECTIVE_NAME("aten::" REGISTER_NAME), \
    &WrapFunction<CastPolicy::POLICY, DeviceType::CUDA, REGISTER_SIGNATURE, REDISPATCH_SIGNATURE, &REDISPATCH_FUNC>::type::call);

// KERNEL_CPU registration for AutocastCPU
#define KERNEL_CPU(FUNC, REGISTER_NAME, SIGNATURE, POLICY) \
  m.impl(TORCH_SELECTIVE_NAME("aten::" REGISTER_NAME), \
    &WrapFunction<CastPolicy::POLICY, DeviceType::CPU, SIGNATURE, SIGNATURE, &FUNC>::type::call);

/*****************************************
Explicit registration for out-of-place ops
*****************************************/
TORCH_LIBRARY_IMPL(_, Autocast, m) {
  m.fallback(torch::CppFunction::makeFallthrough());
}

TORCH_LIBRARY_IMPL(aten, Autocast, m) {
  // lower_precision_fp
  KERNEL(ADD_NS(_convolution), "_convolution", Tensor (const Tensor &, const Tensor &, const c10::optional<Tensor>&, IntArrayRef, IntArrayRef, IntArrayRef, bool, IntArrayRef, int64_t, bool, bool, bool, bool), lower_precision_fp)
  KERNEL(ADD_NS(conv1d), "conv1d", Tensor (const Tensor &, const Tensor &, const c10::optional<Tensor>&, IntArrayRef, IntArrayRef, IntArrayRef, int64_t), lower_precision_fp)
  KERNEL(ADD_NS(conv2d), "conv2d", Tensor (const Tensor &, const Tensor &, const c10::optional<Tensor>&, IntArrayRef, IntArrayRef, IntArrayRef, int64_t), lower_precision_fp)
  KERNEL(ADD_NS(conv3d), "conv3d", Tensor (const Tensor &, const Tensor &, const c10::optional<Tensor>&, IntArrayRef, IntArrayRef, IntArrayRef, int64_t), lower_precision_fp)
  KERNEL(ADD_NS(conv_tbc), "conv_tbc", Tensor (const Tensor &, const Tensor &, const Tensor &, int64_t), lower_precision_fp)
  KERNEL(ADD_NS(conv_transpose1d), "conv_transpose1d", Tensor (const Tensor &, const Tensor &, const c10::optional<Tensor>&, IntArrayRef, IntArrayRef, IntArrayRef, int64_t, IntArrayRef), lower_precision_fp)
  KERNEL(ADD_NS(conv_transpose2d), "conv_transpose2d.input", Tensor (const Tensor &, const Tensor &, const c10::optional<Tensor>&, IntArrayRef, IntArrayRef, IntArrayRef, int64_t, IntArrayRef), lower_precision_fp)
  KERNEL(ADD_NS(conv_transpose3d), "conv_transpose3d.input", Tensor (const Tensor &, const Tensor &, const c10::optional<Tensor>&, IntArrayRef, IntArrayRef, IntArrayRef, int64_t, IntArrayRef), lower_precision_fp)
  KERNEL(ADD_NS(convolution), "convolution", Tensor (const Tensor &, const Tensor &, const c10::optional<Tensor>&, IntArrayRef, IntArrayRef, IntArrayRef, bool, IntArrayRef, int64_t), lower_precision_fp)
  KERNEL(ADD_NS(cudnn_convolution), "cudnn_convolution", Tensor (const Tensor &, const Tensor &, IntArrayRef, IntArrayRef, IntArrayRef, int64_t, bool, bool, bool), lower_precision_fp)
  KERNEL(ADD_NS(cudnn_convolution_transpose), "cudnn_convolution_transpose", Tensor (const Tensor &, const Tensor &, IntArrayRef, IntArrayRef, IntArrayRef, IntArrayRef, int64_t, bool, bool, bool), lower_precision_fp)
  KERNEL(ADD_NS(prelu), "prelu", Tensor (const Tensor &, const Tensor &), lower_precision_fp)
  KERNEL(ADD_NS(addmm), "addmm", Tensor (const Tensor &, const Tensor &, const Tensor &, const Scalar&, const Scalar&), lower_precision_fp)
  KERNEL(ADD_NS(addmv), "addmv", Tensor (const Tensor &, const Tensor &, const Tensor &, const Scalar&, const Scalar&), lower_precision_fp)
  KERNEL(ADD_NS(addr), "addr", Tensor (const Tensor &, const Tensor &, const Tensor &, const Scalar&, const Scalar&), lower_precision_fp)
  KERNEL(ADD_NS(matmul), "matmul", Tensor (const Tensor &, const Tensor &), lower_precision_fp)
  KERNEL(ADD_NS(einsum), "einsum", Tensor (c10::string_view, TensorList), lower_precision_fp)
  KERNEL(ADD_NS(mm), "mm", Tensor (const Tensor &, const Tensor &), lower_precision_fp)
  KERNEL(ADD_NS(mv), "mv", Tensor (const Tensor &, const Tensor &), lower_precision_fp)
  KERNEL(ADD_NS(linear), "linear", Tensor (const Tensor &, const Tensor &, const c10::optional<Tensor>&), lower_precision_fp)
  KERNEL(ADD_NS(addbmm), "addbmm", Tensor (const Tensor &, const Tensor &, const Tensor &, const Scalar&, const Scalar&), lower_precision_fp)
  KERNEL(ADD_NS(baddbmm), "baddbmm", Tensor (const Tensor &, const Tensor &, const Tensor &, const Scalar&, const Scalar&), lower_precision_fp)
  KERNEL(ADD_NS(bmm), "bmm", Tensor (const Tensor &, const Tensor &), lower_precision_fp)
  KERNEL(ADD_NS(chain_matmul), "chain_matmul", Tensor (TensorList), lower_precision_fp)
  KERNEL(ADD_NS(linalg_multi_dot), "linalg_multi_dot", Tensor (TensorList), lower_precision_fp)
  // The macro doesn't like these (I think it chokes on commas inside <>) so write them manually
  m.impl(TORCH_SELECTIVE_NAME("aten::_thnn_fused_lstm_cell"),
         TORCH_FN((&WrapFunction<CastPolicy::lower_precision_fp, DeviceType::CUDA,
                                 std::tuple<Tensor,Tensor,Tensor> (const Tensor &, const Tensor &, const Tensor &, const c10::optional<Tensor>&, const c10::optional<Tensor>&),
                                 std::tuple<Tensor,Tensor,Tensor> (const Tensor &, const Tensor &, const Tensor &, const c10::optional<Tensor>&, const c10::optional<Tensor>&),
                                 &ADD_NS(_thnn_fused_lstm_cell)>::type::call)));
  m.impl("_thnn_fused_gru_cell",
         TORCH_FN((&WrapFunction<CastPolicy::lower_precision_fp, DeviceType::CUDA,
                                 std::tuple<Tensor,Tensor> (const Tensor &, const Tensor &, const Tensor &, const c10::optional<Tensor>&, const c10::optional<Tensor>&),
                                 std::tuple<Tensor,Tensor> (const Tensor &, const Tensor &, const Tensor &, const c10::optional<Tensor>&, const c10::optional<Tensor>&),
                                 &ADD_NS(_thnn_fused_gru_cell)>::type::call)));
  m.impl("lstm_cell",
         TORCH_FN((&WrapFunction<CastPolicy::lower_precision_fp, DeviceType::CUDA,
                                 std::tuple<Tensor,Tensor> (const Tensor &, TensorList, const Tensor &, const Tensor &, const c10::optional<Tensor>&, const c10::optional<Tensor>&),
                                 std::tuple<Tensor,Tensor> (const Tensor &, TensorList, const Tensor &, const Tensor &, const c10::optional<Tensor>&, const c10::optional<Tensor>&),
                                 &ADD_NS(lstm_cell)>::type::call)));
  m.impl("gru_cell",
         TORCH_FN((&WrapFunction<CastPolicy::lower_precision_fp, DeviceType::CUDA,
                                 Tensor (const Tensor &, const Tensor &, const Tensor &, const Tensor &, const c10::optional<Tensor>&, const c10::optional<Tensor>&),
                                 Tensor (const Tensor &, const Tensor &, const Tensor &, const Tensor &, const c10::optional<Tensor>&, const c10::optional<Tensor>&),
                                 &ADD_NS(gru_cell)>::type::call)));
  m.impl("rnn_tanh_cell", // tanh unary op is executed as a cuda math library call.
         TORCH_FN((&WrapFunction<CastPolicy::lower_precision_fp, DeviceType::CUDA,
                                 Tensor (const Tensor &, const Tensor &, const Tensor &, const Tensor &, const c10::optional<Tensor>&, const c10::optional<Tensor>&),
                                 Tensor (const Tensor &, const Tensor &, const Tensor &, const Tensor &, const c10::optional<Tensor>&, const c10::optional<Tensor>&),
                                 &ADD_NS(rnn_tanh_cell)>::type::call)));
  m.impl("rnn_relu_cell",
         TORCH_FN((&WrapFunction<CastPolicy::lower_precision_fp, DeviceType::CUDA,
                                 Tensor (const Tensor &, const Tensor &, const Tensor &, const Tensor &, const c10::optional<Tensor>&, const c10::optional<Tensor>&),
                                 Tensor (const Tensor &, const Tensor &, const Tensor &, const Tensor &, const c10::optional<Tensor>&, const c10::optional<Tensor>&),
                                 &ADD_NS(rnn_relu_cell)>::type::call)));
  // fp32
  KERNEL(ADD_NS(acos), "acos", Tensor (const Tensor &), fp32)
  KERNEL(ADD_NS(asin), "asin", Tensor (const Tensor &), fp32)
  KERNEL(ADD_NS(cosh), "cosh", Tensor (const Tensor &), fp32)
  KERNEL(ADD_NS(erfinv), "erfinv", Tensor (const Tensor &), fp32)
  KERNEL(ADD_NS(exp), "exp", Tensor (const Tensor &), fp32)
  KERNEL(ADD_NS(expm1), "expm1", Tensor (const Tensor &), fp32)
  KERNEL(ADD_NS(log), "log", Tensor (const Tensor &), fp32)
  KERNEL(ADD_NS(log10), "log10", Tensor (const Tensor &), fp32)
  KERNEL(ADD_NS(log2), "log2", Tensor (const Tensor &), fp32)
  KERNEL(ADD_NS(log1p), "log1p", Tensor (const Tensor &), fp32)
  KERNEL(ADD_NS(reciprocal), "reciprocal", Tensor (const Tensor &), fp32)
  KERNEL(ADD_NS(rsqrt), "rsqrt", Tensor (const Tensor &), fp32)
  KERNEL(ADD_NS(sinh), "sinh", Tensor (const Tensor &), fp32)
  KERNEL(ADD_NS(tan), "tan", Tensor (const Tensor &), fp32)
  KERNEL(ADD_NS(pow), "pow.Tensor_Scalar", Tensor (const Tensor &, const Scalar&), fp32)
  KERNEL(ADD_NS(pow), "pow.Tensor_Tensor", Tensor (const Tensor &, const Tensor &), fp32)
  KERNEL(ADD_NS(pow), "pow.Scalar", Tensor (const Scalar&, const Tensor &), fp32)
  KERNEL(ADD_NS(softplus), "softplus", Tensor (const Tensor &, const Scalar&, const Scalar&), fp32)
  KERNEL(ADD_NS(layer_norm), "layer_norm", Tensor (const Tensor &, IntArrayRef, const c10::optional<Tensor>&, const c10::optional<Tensor>&, double, bool), fp32)
  // The macro doesn't like this one (I think it chokes on commas inside <>) so write it manually
  m.impl(TORCH_SELECTIVE_NAME("aten::native_layer_norm"),
         TORCH_FN((&WrapFunction<CastPolicy::fp32, DeviceType::CUDA,
                                 std::tuple<Tensor,Tensor,Tensor> (const Tensor&, IntArrayRef, const c10::optional<Tensor>&, const c10::optional<Tensor>&, double),
                                 std::tuple<Tensor,Tensor,Tensor> (const Tensor&, IntArrayRef, const c10::optional<Tensor>&, const c10::optional<Tensor>&, double),
                                 &ADD_NS(native_layer_norm)>::type::call)));
  KERNEL(ADD_NS(group_norm), "group_norm", Tensor (const Tensor &, int64_t, const c10::optional<Tensor>&, const c10::optional<Tensor>&, double, bool), fp32)
  KERNEL(ADD_NS(frobenius_norm), "frobenius_norm", Tensor (const Tensor &), fp32)
  KERNEL(ADD_NS(frobenius_norm), "frobenius_norm.dim", Tensor (const Tensor &, IntArrayRef, bool), fp32)
  KERNEL(ADD_NS(nuclear_norm), "nuclear_norm", Tensor (const Tensor &, bool), fp32)
  KERNEL(ADD_NS(nuclear_norm), "nuclear_norm.dim", Tensor (const Tensor &, IntArrayRef, bool), fp32)
  KERNEL(ADD_NS(cosine_similarity), "cosine_similarity", Tensor (const Tensor &, const Tensor &, int64_t, double), fp32)
  KERNEL(ADD_NS(poisson_nll_loss), "poisson_nll_loss", Tensor (const Tensor &, const Tensor &, bool, bool, double, int64_t), fp32)
  KERNEL(ADD_NS(cosine_embedding_loss), "cosine_embedding_loss", Tensor (const Tensor &, const Tensor &, const Tensor &, double, int64_t), fp32)
  KERNEL(ADD_NS(nll_loss), "nll_loss", Tensor (const Tensor &, const Tensor &, const c10::optional<Tensor>&, int64_t, int64_t), fp32)
  KERNEL(ADD_NS(nll_loss2d), "nll_loss2d", Tensor (const Tensor &, const Tensor &, const c10::optional<Tensor>&, int64_t, int64_t), fp32)
  KERNEL(ADD_NS(hinge_embedding_loss), "hinge_embedding_loss", Tensor (const Tensor &, const Tensor &, double, int64_t), fp32)
  KERNEL(ADD_NS(kl_div), "kl_div", Tensor (const Tensor &, const Tensor &, int64_t, bool), fp32)
  KERNEL(ADD_NS(l1_loss), "l1_loss", Tensor (const Tensor &, const Tensor &, int64_t), fp32)
  KERNEL(ADD_NS(smooth_l1_loss), "smooth_l1_loss", Tensor (const Tensor &, const Tensor &, int64_t, double), fp32)
  KERNEL(ADD_NS(huber_loss), "huber_loss", Tensor (const Tensor &, const Tensor &, int64_t, double), fp32)
  KERNEL(ADD_NS(mse_loss), "mse_loss", Tensor (const Tensor &, const Tensor &, int64_t), fp32)
  KERNEL(ADD_NS(margin_ranking_loss), "margin_ranking_loss", Tensor (const Tensor &, const Tensor &, const Tensor &, double, int64_t), fp32)
  KERNEL(ADD_NS(multilabel_margin_loss), "multilabel_margin_loss", Tensor (const Tensor &, const Tensor &, int64_t), fp32)
  KERNEL(ADD_NS(soft_margin_loss), "soft_margin_loss", Tensor (const Tensor &, const Tensor &, int64_t), fp32)
  KERNEL(ADD_NS(triplet_margin_loss), "triplet_margin_loss", Tensor (const Tensor &, const Tensor &, const Tensor &, double, double, double, bool, int64_t), fp32)
  KERNEL(ADD_NS(multi_margin_loss), "multi_margin_loss", Tensor (const Tensor &, const Tensor &, const Scalar&, const Scalar&, const c10::optional<Tensor>&, int64_t), fp32)
  KERNEL(ADD_NS(binary_cross_entropy_with_logits), "binary_cross_entropy_with_logits", Tensor (const Tensor &, const Tensor &, const c10::optional<Tensor>&, const c10::optional<Tensor>&, int64_t), fp32)
  KERNEL(ADD_NS(dist), "dist", Tensor (const Tensor &, const Tensor &, const Scalar&), fp32)
  KERNEL(ADD_NS(pdist), "pdist", Tensor (const Tensor &, double), fp32)
  KERNEL(ADD_NS(cdist), "cdist", Tensor (const Tensor &, const Tensor &, double, c10::optional<int64_t>), fp32)
  KERNEL(ADD_NS(renorm), "renorm", Tensor (const Tensor &, const Scalar&, int64_t, const Scalar&), fp32)
  KERNEL(ADD_NS(logsumexp), "logsumexp", Tensor (const Tensor &, IntArrayRef, bool), fp32)
  // fp32_set_opt_dtype
  KERNEL(ADD_NS(prod), "prod", Tensor (const Tensor &, c10::optional<ScalarType>), fp32_set_opt_dtype)
  KERNEL(ADD_NS(prod), "prod.dim_int", Tensor (const Tensor &, int64_t, bool, c10::optional<ScalarType>), fp32_set_opt_dtype)
  KERNEL(ADD_NS(prod), "prod.dim_Dimname", Tensor (const Tensor &, Dimname, bool, c10::optional<ScalarType>), fp32_set_opt_dtype)
  KERNEL(ADD_NS(softmax), "softmax.int", Tensor (const Tensor &, int64_t, c10::optional<ScalarType>), fp32_set_opt_dtype)
  KERNEL(ADD_NS(softmax), "softmax.Dimname", Tensor (const Tensor &, Dimname, c10::optional<ScalarType>), fp32_set_opt_dtype)
  KERNEL(ADD_NS(log_softmax), "log_softmax.int", Tensor (const Tensor &, int64_t, c10::optional<ScalarType>), fp32_set_opt_dtype)
  KERNEL(ADD_NS(log_softmax), "log_softmax.Dimname", Tensor (const Tensor &, Dimname, c10::optional<ScalarType>), fp32_set_opt_dtype)
  KERNEL(ADD_NS(cumprod), "cumprod", Tensor (const Tensor &, int64_t, c10::optional<ScalarType>), fp32_set_opt_dtype)
  KERNEL(ADD_NS(cumprod), "cumprod.dimname", Tensor (const Tensor &, Dimname, c10::optional<ScalarType>), fp32_set_opt_dtype)
  KERNEL(ADD_NS(cumsum), "cumsum", Tensor (const Tensor &, int64_t, c10::optional<ScalarType>), fp32_set_opt_dtype)
  KERNEL(ADD_NS(cumsum), "cumsum.dimname", Tensor (const Tensor &, Dimname, c10::optional<ScalarType>), fp32_set_opt_dtype)
  // commenting these out because they accept an explicit (not-optional) dtype, and we shouldn't try to flip that even
  // when autocasting.
  // KERNEL(ADD_NS(norm), "norm.ScalarOpt_dtype", Tensor (const Tensor &, c10::optional<Scalar>, ScalarType), fp32_set_opt_dtype)
  // KERNEL(ADD_NS(norm), "norm.ScalarOpt_dim_dtype", Tensor (const Tensor &, c10::optional<Scalar>, IntArrayRef, bool, ScalarType), fp32_set_opt_dtype)
  // KERNEL(ADD_NS(norm), "norm.names_ScalarOpt_dim_dtype", Tensor (const Tensor &, c10::optional<Scalar>, DimnameList, bool, ScalarType), fp32_set_opt_dtype)
  KERNEL(ADD_NS(sum), "sum", Tensor (const Tensor &, c10::optional<ScalarType>), fp32_set_opt_dtype)
  KERNEL(ADD_NS(sum), "sum.dim_IntList", Tensor (const Tensor &, IntArrayRef, bool, c10::optional<ScalarType>), fp32_set_opt_dtype)
  KERNEL(ADD_NS(sum), "sum.dim_DimnameList", Tensor (const Tensor &, DimnameList, bool, c10::optional<ScalarType>), fp32_set_opt_dtype)
  // fp32_append_dtype
  // The fp32_append_dtype wrapper overrides implicit promotion behavior.
  // norm does not implicitly promote, but be aware when adding new ops to this policy.
  KERNEL_DIFFERENT_REDISPATCH_SIGNATURE(ADD_NS(norm), "norm.Scalar", Tensor (const Tensor &, const Scalar&), Tensor (const Tensor &, const c10::optional<Scalar>&, ScalarType), fp32_append_dtype)
  KERNEL_DIFFERENT_REDISPATCH_SIGNATURE(ADD_NS(norm), "norm.ScalarOpt_dim", Tensor (const Tensor &, const c10::optional<Scalar>&, IntArrayRef, bool), Tensor (const Tensor &, const c10::optional<Scalar>&, IntArrayRef, bool, ScalarType), fp32_append_dtype)
  KERNEL_DIFFERENT_REDISPATCH_SIGNATURE(ADD_NS(norm), "norm.names_ScalarOpt_dim", Tensor (const Tensor &, const c10::optional<Scalar>&, DimnameList, bool), Tensor (const Tensor &, const c10::optional<Scalar>&, DimnameList, bool, ScalarType), fp32_append_dtype)
  // promote
  KERNEL(ADD_NS(addcdiv), "addcdiv", Tensor (const Tensor &, const Tensor &, const Tensor &, const Scalar&), promote)
  KERNEL(ADD_NS(addcmul), "addcmul", Tensor (const Tensor &, const Tensor &, const Tensor &, const Scalar&), promote)
  KERNEL(ADD_NS(atan2), "atan2", Tensor (const Tensor &, const Tensor &), promote)
  KERNEL(ADD_NS(bilinear), "bilinear", Tensor (const Tensor &, const Tensor &, const Tensor &, const c10::optional<Tensor>&), promote)
  KERNEL(ADD_NS(cross), "cross", Tensor (const Tensor &, const Tensor &, c10::optional<int64_t>), promote)
  KERNEL(ADD_NS(dot), "dot", Tensor (const Tensor &, const Tensor &), promote)
  KERNEL(ADD_NS(grid_sampler), "grid_sampler", Tensor (const Tensor &, const Tensor &, int64_t, int64_t, bool), promote)
  KERNEL(ADD_NS(index_put), "index_put", Tensor (const Tensor &, const torch::List<c10::optional<Tensor>>&, const Tensor &, bool), promote)
  KERNEL(ADD_NS(tensordot), "tensordot", Tensor (const Tensor &, const Tensor &, IntArrayRef, IntArrayRef), promote)
  KERNEL(ADD_NS(scatter_add), "scatter_add", Tensor (const Tensor&, int64_t, const Tensor&, const Tensor&), promote)

  m.impl(TORCH_SELECTIVE_NAME("aten::binary_cross_entropy"),
         TORCH_FN((&at::autocast::binary_cross_entropy_banned)));
}

TORCH_LIBRARY_IMPL(_, AutocastCPU, m) {
  m.fallback(torch::CppFunction::makeFallthrough());
}

TORCH_LIBRARY_IMPL(aten, AutocastCPU, m) {
  // lower_precision_fp cast policy
  KERNEL_CPU(ADD_NS(conv1d), "conv1d", Tensor (const Tensor &, const Tensor &, const c10::optional<Tensor>&, IntArrayRef, IntArrayRef, IntArrayRef, int64_t), lower_precision_fp)
  KERNEL_CPU(ADD_NS(conv2d), "conv2d", Tensor (const Tensor &, const Tensor &, const c10::optional<Tensor>&, IntArrayRef, IntArrayRef, IntArrayRef, int64_t), lower_precision_fp)
  KERNEL_CPU(ADD_NS(conv3d), "conv3d", Tensor (const Tensor &, const Tensor &, const c10::optional<Tensor>&, IntArrayRef, IntArrayRef, IntArrayRef, int64_t), lower_precision_fp)
  KERNEL_CPU(ADD_NS(bmm), "bmm", Tensor (const Tensor &, const Tensor &), lower_precision_fp)
  KERNEL_CPU(ADD_NS(mm), "mm", Tensor (const Tensor &, const Tensor &), lower_precision_fp)
  KERNEL_CPU(ADD_NS(baddbmm), "baddbmm", Tensor (const Tensor &, const Tensor &, const Tensor &, const Scalar&, const Scalar&), lower_precision_fp)
  KERNEL_CPU(ADD_NS(addmm), "addmm", Tensor (const Tensor &, const Tensor &, const Tensor &, const Scalar&, const Scalar&), lower_precision_fp)
  KERNEL_CPU(ADD_NS(addbmm), "addbmm", Tensor (const Tensor &, const Tensor &, const Tensor &, const Scalar&, const Scalar&), lower_precision_fp)
  KERNEL_CPU(ADD_NS(linear), "linear", Tensor (const Tensor &, const Tensor &, const c10::optional<Tensor> &), lower_precision_fp)
<<<<<<< HEAD
=======
  KERNEL_CPU(ADD_NS(_convolution), "_convolution.deprecated", Tensor (const Tensor &, const Tensor &, const c10::optional<Tensor>&, IntArrayRef, IntArrayRef, IntArrayRef, bool, IntArrayRef, int64_t, bool, bool, bool), lower_precision_fp)
  KERNEL_CPU(ADD_NS(_convolution), "_convolution", Tensor (const Tensor &, const Tensor &, const c10::optional<Tensor>&, IntArrayRef, IntArrayRef, IntArrayRef, bool, IntArrayRef, int64_t, bool, bool, bool, bool), lower_precision_fp)
  KERNEL_CPU(ADD_NS(matmul), "matmul", Tensor (const Tensor &, const Tensor &), lower_precision_fp)
  KERNEL_CPU(ADD_NS(conv_tbc), "conv_tbc", Tensor(const Tensor &, const Tensor &, const Tensor &, int64_t), lower_precision_fp)
>>>>>>> 3bd56fbc

  // fp32 cast policy
  KERNEL_CPU(ADD_NS(conv_transpose1d), "conv_transpose1d", Tensor (const Tensor &, const Tensor &, const c10::optional<Tensor> &, IntArrayRef, IntArrayRef, IntArrayRef, int64_t, IntArrayRef), fp32)
  KERNEL_CPU(ADD_NS(conv_transpose2d), "conv_transpose2d.input", Tensor (const Tensor &, const Tensor &, const c10::optional<Tensor> &, IntArrayRef, IntArrayRef, IntArrayRef, int64_t, IntArrayRef), fp32)
  KERNEL_CPU(ADD_NS(conv_transpose3d), "conv_transpose3d.input", Tensor (const Tensor &, const Tensor &, const c10::optional<Tensor> &, IntArrayRef, IntArrayRef, IntArrayRef, int64_t, IntArrayRef), fp32)
  KERNEL_CPU(ADD_NS(avg_pool3d), "avg_pool3d", Tensor (const Tensor &, IntArrayRef, IntArrayRef, IntArrayRef, bool, bool, c10::optional<int64_t>), fp32)
  KERNEL_CPU(ADD_NS(binary_cross_entropy), "binary_cross_entropy", Tensor (const Tensor &, const Tensor &, const c10::optional<Tensor>&, int64_t), fp32)
  KERNEL_CPU(ADD_NS(grid_sampler), "grid_sampler", Tensor(const Tensor &, const Tensor &, int64_t, int64_t, bool), fp32)
  KERNEL_CPU(ADD_NS(polar), "polar", Tensor(const Tensor &, const Tensor &), fp32)
  KERNEL_CPU(ADD_NS(prod), "prod", Tensor(const Tensor &, c10::optional<at::ScalarType>), fp32)
  KERNEL_CPU(ADD_NS(prod), "prod.dim_int", Tensor(const Tensor &, int64_t, bool, c10::optional<at::ScalarType>), fp32)
  KERNEL_CPU(ADD_NS(prod), "prod.dim_Dimname", Tensor(const Tensor &, at::Dimname, bool, c10::optional<at::ScalarType>), fp32)
  KERNEL_CPU(ADD_NS(quantile), "quantile", Tensor(const Tensor &, const Tensor &, c10::optional<int64_t>, bool, c10::string_view), fp32)
  KERNEL_CPU(ADD_NS(quantile), "quantile.scalar", Tensor(const Tensor &, double, c10::optional<int64_t>, bool, c10::string_view), fp32)
  KERNEL_CPU(ADD_NS(nanquantile), "nanquantile", Tensor(const Tensor &, const Tensor &, c10::optional<int64_t>, bool, c10::string_view), fp32)
  KERNEL_CPU(ADD_NS(nanquantile), "nanquantile.scalar", Tensor(const Tensor &, double, c10::optional<int64_t>, bool, c10::string_view), fp32)
  KERNEL_CPU(ADD_NS(stft), "stft", Tensor(const Tensor &, int64_t, c10::optional<int64_t>, c10::optional<int64_t>, const c10::optional<Tensor> &, bool, c10::optional<bool>, c10::optional<bool>), fp32)
  KERNEL_CPU(ADD_NS(stft), "stft.center", Tensor(const Tensor &, int64_t, c10::optional<int64_t>, c10::optional<int64_t>, const c10::optional<Tensor> &, bool, c10::string_view, bool, c10::optional<bool>, c10::optional<bool>), fp32)
  KERNEL_CPU(ADD_NS(cdist), "cdist", Tensor(const Tensor &, const Tensor &, double, c10::optional<int64_t>), fp32)
  KERNEL_CPU(ADD_NS(grid_sampler_2d), "grid_sampler_2d", Tensor(const Tensor &, const Tensor &, int64_t, int64_t, bool), fp32)
  KERNEL_CPU(ADD_NS(_grid_sampler_2d_cpu_fallback), "_grid_sampler_2d_cpu_fallback", Tensor(const Tensor &, const Tensor &, int64_t, int64_t, bool), fp32)
  KERNEL_CPU(ADD_NS(grid_sampler_3d), "grid_sampler_3d", Tensor(const Tensor &, const Tensor &, int64_t, int64_t, bool), fp32)
  KERNEL_CPU(ADD_NS(trace), "trace", Tensor(const Tensor &), fp32)
  KERNEL_CPU(ADD_NS(view_as_complex), "view_as_complex", Tensor(const Tensor &), fp32)
  KERNEL_CPU(ADD_NS(cholesky), "cholesky", Tensor(const Tensor &, bool), fp32)
  KERNEL_CPU(ADD_NS(cholesky_inverse), "cholesky_inverse", Tensor(const Tensor &, bool), fp32)
  KERNEL_CPU(ADD_NS(cholesky_solve), "cholesky_solve", Tensor(const Tensor &, const Tensor &, bool), fp32)
  KERNEL_CPU(ADD_NS(inverse), "inverse", Tensor(const Tensor &), fp32)
  KERNEL_CPU(ADD_NS(lu_solve), "lu_solve", Tensor(const Tensor &, const Tensor &, const Tensor &), fp32)
  KERNEL_CPU(ADD_NS(matrix_rank), "matrix_rank", Tensor(const Tensor &, bool), fp32)
  KERNEL_CPU(ADD_NS(orgqr), "orgqr", Tensor(const Tensor &, const Tensor &), fp32)
  KERNEL_CPU(ADD_NS(ormqr), "ormqr", Tensor(const Tensor &, const Tensor &, const Tensor &, bool, bool), fp32)
  KERNEL_CPU(ADD_NS(pinverse), "pinverse", Tensor(const Tensor &, double), fp32)
  KERNEL_CPU(ADD_NS(max_pool3d), "max_pool3d", Tensor(const Tensor &, IntArrayRef, IntArrayRef, IntArrayRef, IntArrayRef, bool), fp32)
  KERNEL_CPU(ADD_NS(max_unpool2d), "max_unpool2d", Tensor(const Tensor &, const Tensor &, IntArrayRef), fp32)
  KERNEL_CPU(ADD_NS(max_unpool3d), "max_unpool3d", Tensor(const Tensor &, const Tensor &, IntArrayRef, IntArrayRef, IntArrayRef), fp32)
  KERNEL_CPU(ADD_NS(adaptive_avg_pool3d), "adaptive_avg_pool3d", Tensor(const Tensor &, IntArrayRef), fp32)
  KERNEL_CPU(ADD_NS(reflection_pad1d), "reflection_pad1d", Tensor(const Tensor &, IntArrayRef), fp32)
  KERNEL_CPU(ADD_NS(reflection_pad2d), "reflection_pad2d", Tensor(const Tensor &, IntArrayRef), fp32)
  KERNEL_CPU(ADD_NS(replication_pad1d), "replication_pad1d", Tensor(const Tensor &, IntArrayRef), fp32)
  KERNEL_CPU(ADD_NS(replication_pad2d), "replication_pad2d", Tensor(const Tensor &, IntArrayRef), fp32)
  KERNEL_CPU(ADD_NS(replication_pad3d), "replication_pad3d", Tensor(const Tensor &, IntArrayRef), fp32)
  KERNEL_CPU(ADD_NS(mse_loss), "mse_loss", Tensor(const Tensor &, const Tensor &, int64_t), fp32)
  KERNEL_CPU(ADD_NS(ctc_loss), "ctc_loss.IntList", Tensor(const Tensor &, const Tensor &, IntArrayRef, IntArrayRef, int64_t, int64_t, bool), fp32)
  KERNEL_CPU(ADD_NS(ctc_loss), "ctc_loss.Tensor", Tensor(const Tensor &, const Tensor &, const Tensor &, const Tensor &, int64_t, int64_t, bool), fp32)
  KERNEL_CPU(ADD_NS(kl_div), "kl_div", Tensor(const Tensor &, const Tensor &, int64_t, bool), fp32)
  KERNEL_CPU(ADD_NS(multilabel_margin_loss), "multilabel_margin_loss", Tensor(const Tensor &, const Tensor &, int64_t), fp32)
  KERNEL_CPU(ADD_NS(fft_fft), "fft_fft", Tensor(const Tensor &, c10::optional<int64_t>, int64_t, c10::optional<c10::string_view>), fp32)
  KERNEL_CPU(ADD_NS(fft_ifft), "fft_ifft", Tensor(const Tensor &, c10::optional<int64_t>, int64_t, c10::optional<c10::string_view>), fp32)
  KERNEL_CPU(ADD_NS(fft_fft2), "fft_fft2", Tensor(const Tensor &, at::OptionalIntArrayRef, at::IntArrayRef, c10::optional<c10::string_view>), fp32)
  KERNEL_CPU(ADD_NS(fft_ifft2), "fft_ifft2", Tensor(const Tensor &, at::OptionalIntArrayRef, at::IntArrayRef, c10::optional<c10::string_view>), fp32)
  KERNEL_CPU(ADD_NS(fft_fftn), "fft_fftn", Tensor(const Tensor &, at::OptionalIntArrayRef, at::OptionalIntArrayRef, c10::optional<c10::string_view>), fp32)
  KERNEL_CPU(ADD_NS(fft_ifftn), "fft_ifftn", Tensor(const Tensor &, at::OptionalIntArrayRef, at::OptionalIntArrayRef, c10::optional<c10::string_view>), fp32)
  KERNEL_CPU(ADD_NS(fft_rfft), "fft_rfft", Tensor(const Tensor &, c10::optional<int64_t>, int64_t, c10::optional<c10::string_view>), fp32)
  KERNEL_CPU(ADD_NS(fft_irfft), "fft_irfft", Tensor(const Tensor &, c10::optional<int64_t>, int64_t, c10::optional<c10::string_view>), fp32)
  KERNEL_CPU(ADD_NS(fft_rfft2), "fft_rfft2", Tensor(const Tensor &, at::OptionalIntArrayRef, at::IntArrayRef, c10::optional<c10::string_view>), fp32)
  KERNEL_CPU(ADD_NS(fft_irfft2), "fft_irfft2", Tensor(const Tensor &, at::OptionalIntArrayRef, at::IntArrayRef, c10::optional<c10::string_view>), fp32)
  KERNEL_CPU(ADD_NS(fft_rfftn), "fft_rfftn", Tensor(const Tensor &, at::OptionalIntArrayRef, at::OptionalIntArrayRef, c10::optional<c10::string_view>), fp32)
  KERNEL_CPU(ADD_NS(fft_irfftn), "fft_irfftn", Tensor(const Tensor &, at::OptionalIntArrayRef, at::OptionalIntArrayRef, c10::optional<c10::string_view>), fp32)
  KERNEL_CPU(ADD_NS(fft_hfft), "fft_hfft", Tensor(const Tensor &, c10::optional<int64_t>, int64_t, c10::optional<c10::string_view>), fp32)
  KERNEL_CPU(ADD_NS(fft_ihfft), "fft_ihfft", Tensor(const Tensor &, c10::optional<int64_t>, int64_t, c10::optional<c10::string_view>), fp32)
  KERNEL_CPU(ADD_NS(linalg_matrix_norm), "linalg_matrix_norm", Tensor(const Tensor &, const at::Scalar &, at::IntArrayRef, bool, c10::optional<at::ScalarType>), fp32)
  KERNEL_CPU(ADD_NS(linalg_matrix_norm), "linalg_matrix_norm.str_ord", Tensor(const Tensor &, c10::string_view, at::IntArrayRef, bool, c10::optional<at::ScalarType>), fp32)
  KERNEL_CPU(ADD_NS(linalg_cond), "linalg_cond", Tensor(const Tensor &, const c10::optional<at::Scalar> &), fp32)
  KERNEL_CPU(ADD_NS(linalg_cond), "linalg_cond.p_str", Tensor(const Tensor &, c10::string_view), fp32)
  KERNEL_CPU(ADD_NS(linalg_matrix_rank), "linalg_matrix_rank", Tensor(const Tensor &, double, bool), fp32)
  KERNEL_CPU(ADD_NS(linalg_matrix_rank), "linalg_matrix_rank.tol_tensor", Tensor(const Tensor &, const Tensor &, bool), fp32)
  KERNEL_CPU(ADD_NS(linalg_matrix_rank), "linalg_matrix_rank.atol_rtol_tensor", Tensor(const Tensor &, const c10::optional<at::Tensor> &, const c10::optional<at::Tensor> &, bool), fp32)
  KERNEL_CPU(ADD_NS(linalg_matrix_rank), "linalg_matrix_rank.atol_rtol_float", Tensor(const Tensor &, c10::optional<double>, c10::optional<double>, bool), fp32)
  KERNEL_CPU(ADD_NS(linalg_solve), "linalg_solve", Tensor(const Tensor &, const Tensor &), fp32)
  KERNEL_CPU(ADD_NS(linalg_cholesky), "linalg_cholesky", Tensor(const Tensor &, bool), fp32)
  KERNEL_CPU(ADD_NS(linalg_svdvals), "linalg_svdvals", Tensor(const Tensor &), fp32)
  KERNEL_CPU(ADD_NS(linalg_eigvals), "linalg_eigvals", Tensor(const Tensor &), fp32)
  KERNEL_CPU(ADD_NS(linalg_eigvalsh), "linalg_eigvalsh", Tensor(const Tensor &, c10::string_view), fp32)
  KERNEL_CPU(ADD_NS(linalg_inv), "linalg_inv", Tensor(const Tensor &), fp32)
  KERNEL_CPU(ADD_NS(linalg_householder_product), "linalg_householder_product", Tensor(const Tensor &, const Tensor &), fp32)
  KERNEL_CPU(ADD_NS(linalg_tensorinv), "linalg_tensorinv", Tensor(const Tensor &, int64_t), fp32)
  KERNEL_CPU(ADD_NS(linalg_tensorsolve), "linalg_tensorsolve", Tensor(const Tensor &, const Tensor &, at::OptionalIntArrayRef), fp32)
  KERNEL_CPU(ADD_NS(fake_quantize_per_tensor_affine), "fake_quantize_per_tensor_affine", Tensor (const Tensor &, double, int64_t, int64_t, int64_t), fp32)

  m.impl(TORCH_SELECTIVE_NAME("aten::eig"),
         TORCH_FN((&WrapFunction<CastPolicy::fp32, DeviceType::CPU,
                                 std::tuple<Tensor, Tensor> (const Tensor &, bool),
                                 std::tuple<Tensor, Tensor> (const Tensor &, bool),
                                 &ADD_NS(eig)>::type::call)));

  m.impl(TORCH_SELECTIVE_NAME("aten::geqrf"),
         TORCH_FN((&WrapFunction<CastPolicy::fp32, DeviceType::CPU,
                                 std::tuple<Tensor, Tensor> (const Tensor &),
                                 std::tuple<Tensor, Tensor> (const Tensor &),
                                 &ADD_NS(geqrf)>::type::call)));

  m.impl(TORCH_SELECTIVE_NAME("aten::lstsq"),
         TORCH_FN((&WrapFunction<CastPolicy::fp32, DeviceType::CPU,
                                 std::tuple<Tensor, Tensor> (const Tensor &, const Tensor &),
                                 std::tuple<Tensor, Tensor> (const Tensor &, const Tensor &),
                                 &ADD_NS(lstsq)>::type::call)));

  m.impl(TORCH_SELECTIVE_NAME("aten::_lu_with_info"),
         TORCH_FN((&WrapFunction<CastPolicy::fp32, DeviceType::CPU,
                                 std::tuple<Tensor, Tensor, Tensor> (const Tensor &, bool, bool),
                                 std::tuple<Tensor, Tensor, Tensor> (const Tensor &, bool, bool),
                                 &ADD_NS(_lu_with_info)>::type::call)));


  m.impl(TORCH_SELECTIVE_NAME("aten::qr"),
         TORCH_FN((&WrapFunction<CastPolicy::fp32, DeviceType::CPU,
                                 std::tuple<Tensor, Tensor> (const Tensor &, bool),
                                 std::tuple<Tensor, Tensor> (const Tensor &, bool),
                                 &ADD_NS(qr)>::type::call)));

  m.impl(TORCH_SELECTIVE_NAME("aten::svd"),
         TORCH_FN((&WrapFunction<CastPolicy::fp32, DeviceType::CPU,
                                 std::tuple<Tensor, Tensor, Tensor> (const Tensor &, bool, bool),
                                 std::tuple<Tensor, Tensor, Tensor> (const Tensor &, bool, bool),
                                 &ADD_NS(svd)>::type::call)));

  m.impl(TORCH_SELECTIVE_NAME("aten::symeig"),
         TORCH_FN((&WrapFunction<CastPolicy::fp32, DeviceType::CPU,
                                 std::tuple<Tensor, Tensor> (const Tensor &, bool, bool),
                                 std::tuple<Tensor, Tensor> (const Tensor &, bool, bool),
                                 &ADD_NS(symeig)>::type::call)));

  m.impl(TORCH_SELECTIVE_NAME("aten::triangular_solve"),
         TORCH_FN((&WrapFunction<CastPolicy::fp32, DeviceType::CPU,
                                 std::tuple<Tensor, Tensor> (const Tensor &, const Tensor &, bool, bool, bool),
                                 std::tuple<Tensor, Tensor> (const Tensor &, const Tensor &, bool, bool, bool),
                                 &ADD_NS(triangular_solve)>::type::call)));

  m.impl(TORCH_SELECTIVE_NAME("aten::fractional_max_pool2d"),
         TORCH_FN((&WrapFunction<CastPolicy::fp32, DeviceType::CPU,
                                 std::tuple<Tensor, Tensor> (const Tensor &, IntArrayRef, IntArrayRef, const Tensor &),
                                 std::tuple<Tensor, Tensor> (const Tensor &, IntArrayRef, IntArrayRef, const Tensor &),
                                 &ADD_NS(fractional_max_pool2d)>::type::call)));

  m.impl(TORCH_SELECTIVE_NAME("aten::fractional_max_pool3d"),
         TORCH_FN((&WrapFunction<CastPolicy::fp32, DeviceType::CPU,
                                 std::tuple<Tensor, Tensor> (const Tensor &, IntArrayRef, IntArrayRef, const Tensor &),
                                 std::tuple<Tensor, Tensor> (const Tensor &, IntArrayRef, IntArrayRef, const Tensor &),
                                 &ADD_NS(fractional_max_pool3d)>::type::call)));


  m.impl(TORCH_SELECTIVE_NAME("aten::adaptive_max_pool3d"),
         TORCH_FN((&WrapFunction<CastPolicy::fp32, DeviceType::CPU,
                                 std::tuple<Tensor, Tensor> (const Tensor &, IntArrayRef),
                                 std::tuple<Tensor, Tensor> (const Tensor &, IntArrayRef),
                                 &ADD_NS(adaptive_max_pool3d)>::type::call)));

  m.impl(TORCH_SELECTIVE_NAME("aten::multilabel_margin_loss_forward"),
         TORCH_FN((&WrapFunction<CastPolicy::fp32, DeviceType::CPU,
                                 std::tuple<Tensor, Tensor> (const Tensor &, const Tensor &, int64_t),
                                 std::tuple<Tensor, Tensor> (const Tensor &, const Tensor &, int64_t),
                                 &ADD_NS(multilabel_margin_loss_forward)>::type::call)));

  m.impl(TORCH_SELECTIVE_NAME("aten::linalg_qr"),
         TORCH_FN((&WrapFunction<CastPolicy::fp32, DeviceType::CPU,
                                 std::tuple<Tensor, Tensor> (const Tensor &, c10::string_view),
                                 std::tuple<Tensor, Tensor> (const Tensor &, c10::string_view),
                                 &ADD_NS(linalg_qr)>::type::call)));

  m.impl(TORCH_SELECTIVE_NAME("aten::linalg_cholesky_ex"),
         TORCH_FN((&WrapFunction<CastPolicy::fp32, DeviceType::CPU,
                                 std::tuple<Tensor, Tensor> (const Tensor &, bool, bool),
                                 std::tuple<Tensor, Tensor> (const Tensor &, bool, bool),
                                 &ADD_NS(linalg_cholesky_ex)>::type::call)));

  m.impl(TORCH_SELECTIVE_NAME("aten::linalg_svd"),
         TORCH_FN((&WrapFunction<CastPolicy::fp32, DeviceType::CPU,
                                 std::tuple<Tensor, Tensor, Tensor> (const Tensor &, bool),
                                 std::tuple<Tensor, Tensor, Tensor> (const Tensor &, bool),
                                 &ADD_NS(linalg_svd)>::type::call)));

  m.impl(TORCH_SELECTIVE_NAME("aten::linalg_eig"),
         TORCH_FN((&WrapFunction<CastPolicy::fp32, DeviceType::CPU,
                                 std::tuple<Tensor, Tensor> (const Tensor &),
                                 std::tuple<Tensor, Tensor> (const Tensor &),
                                 &ADD_NS(linalg_eig)>::type::call)));

  m.impl(TORCH_SELECTIVE_NAME("aten::linalg_eigh"),
         TORCH_FN((&WrapFunction<CastPolicy::fp32, DeviceType::CPU,
                                 std::tuple<Tensor, Tensor> (const Tensor &, c10::string_view),
                                 std::tuple<Tensor, Tensor> (const Tensor &, c10::string_view),
                                 &ADD_NS(linalg_eigh)>::type::call)));

  m.impl(TORCH_SELECTIVE_NAME("aten::linalg_lstsq"),
         TORCH_FN((&WrapFunction<CastPolicy::fp32, DeviceType::CPU,
                                 std::tuple<Tensor, Tensor, Tensor, Tensor> (const Tensor &, const Tensor &, c10::optional<double>, c10::optional<c10::string_view>),
                                 std::tuple<Tensor, Tensor, Tensor, Tensor> (const Tensor &, const Tensor &, c10::optional<double>, c10::optional<c10::string_view>),
                                 &ADD_NS(linalg_lstsq)>::type::call)));

  m.impl(TORCH_SELECTIVE_NAME("aten::linalg_inv_ex"),
         TORCH_FN((&WrapFunction<CastPolicy::fp32, DeviceType::CPU,
                                 std::tuple<Tensor, Tensor> (const Tensor &, bool),
                                 std::tuple<Tensor, Tensor> (const Tensor &, bool),
                                 &ADD_NS(linalg_inv_ex)>::type::call)));

  // promote
  KERNEL_CPU(ADD_NS(cat), "cat", Tensor (TensorList, int64_t), promote)
  KERNEL_CPU(ADD_NS(stack), "stack", Tensor (TensorList, int64_t), promote)
  KERNEL_CPU(ADD_NS(index_copy), "index_copy", Tensor (const Tensor &, int64_t, const Tensor &, const Tensor &), promote)
  KERNEL_CPU(ADD_NS(index_copy), "index_copy.dimname", Tensor (const Tensor &, at::Dimname, const Tensor &, const Tensor &), promote)

}
} // namespace
} // namespace autocast
} // namespace at<|MERGE_RESOLUTION|>--- conflicted
+++ resolved
@@ -493,13 +493,9 @@
   KERNEL_CPU(ADD_NS(addmm), "addmm", Tensor (const Tensor &, const Tensor &, const Tensor &, const Scalar&, const Scalar&), lower_precision_fp)
   KERNEL_CPU(ADD_NS(addbmm), "addbmm", Tensor (const Tensor &, const Tensor &, const Tensor &, const Scalar&, const Scalar&), lower_precision_fp)
   KERNEL_CPU(ADD_NS(linear), "linear", Tensor (const Tensor &, const Tensor &, const c10::optional<Tensor> &), lower_precision_fp)
-<<<<<<< HEAD
-=======
-  KERNEL_CPU(ADD_NS(_convolution), "_convolution.deprecated", Tensor (const Tensor &, const Tensor &, const c10::optional<Tensor>&, IntArrayRef, IntArrayRef, IntArrayRef, bool, IntArrayRef, int64_t, bool, bool, bool), lower_precision_fp)
   KERNEL_CPU(ADD_NS(_convolution), "_convolution", Tensor (const Tensor &, const Tensor &, const c10::optional<Tensor>&, IntArrayRef, IntArrayRef, IntArrayRef, bool, IntArrayRef, int64_t, bool, bool, bool, bool), lower_precision_fp)
   KERNEL_CPU(ADD_NS(matmul), "matmul", Tensor (const Tensor &, const Tensor &), lower_precision_fp)
   KERNEL_CPU(ADD_NS(conv_tbc), "conv_tbc", Tensor(const Tensor &, const Tensor &, const Tensor &, int64_t), lower_precision_fp)
->>>>>>> 3bd56fbc
 
   // fp32 cast policy
   KERNEL_CPU(ADD_NS(conv_transpose1d), "conv_transpose1d", Tensor (const Tensor &, const Tensor &, const c10::optional<Tensor> &, IntArrayRef, IntArrayRef, IntArrayRef, int64_t, IntArrayRef), fp32)
