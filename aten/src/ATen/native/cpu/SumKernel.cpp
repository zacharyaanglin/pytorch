--- conflicted
+++ resolved
@@ -105,8 +105,7 @@
     LoadPolicy<scalar_t> {
 };
 
-<<<<<<< HEAD
-#define INNER_SUM_CAST_LOAD_POLICY_INIT(type, name) \
+#define INNER_SUM_CAST_LOAD_POLICY_INIT(type) \
 template <> \
 struct InnerSumCastLoadPolicy<Vectorized<type>, Vectorized<float>> { \
   using vec_t = Vectorized<type>; \
@@ -119,30 +118,12 @@
   static vacc_t load(const char * C10_RESTRICT data, int64_t stride, int64_t index) { \
     auto ptr = reinterpret_cast<const type*>(data + stride * index); \
     vacc_t first, second; \
-    vec::load_fp32_from_##name(ptr, first, second); \
+    vec::load_fp32_from_ptr(ptr, first, second); \
     return first + second; \
   } \
 }
-INNER_SUM_CAST_LOAD_POLICY_INIT(BFloat16, bf16);
-INNER_SUM_CAST_LOAD_POLICY_INIT(Half, fp16);
-=======
-template <>
-struct InnerSumCastLoadPolicy<Vectorized<c10::BFloat16>, Vectorized<float>> {
-  using vec_t = Vectorized<c10::BFloat16>;
-  using vacc_t = Vectorized<float>;
-
-  static constexpr int64_t memsize() {
-    return LoadPolicy<vec_t>::memsize();
-  }
-
-  static vacc_t load(const char * C10_RESTRICT data, int64_t stride, int64_t index) {
-    auto ptr = reinterpret_cast<const c10::BFloat16*>(data + stride * index);
-    vacc_t first, second;
-    vec::load_fp32_from_ptr(ptr, first, second);
-    return first + second;
-  }
-};
->>>>>>> 4507804d
+INNER_SUM_CAST_LOAD_POLICY_INIT(BFloat16);
+INNER_SUM_CAST_LOAD_POLICY_INIT(Half);
 
 // For outer sum, load a partial vec_t of size vacc_t then cast to vacc_t
 template <typename vec_t, typename vacc_t>
@@ -169,8 +150,7 @@
   }
 };
 
-<<<<<<< HEAD
-#define OUTER_SUM_CAST_LOAD_POLICY_INIT(type, name) \
+#define OUTER_SUM_CAST_LOAD_POLICY_INIT(type) \
 template <> \
 struct OuterSumCastLoadPolicy<Vectorized<type>, Vectorized<float>> { \
   using vec_t = Vectorized<type>; \
@@ -183,30 +163,12 @@
   static vacc_t load(const char * C10_RESTRICT data, int64_t stride, int64_t index) { \
     auto ptr = reinterpret_cast<const type*>(data + stride * index); \
     vacc_t values; \
-    vec::load_fp32_from_##name(ptr, values); \
+    vec::load_fp32_from_ptr(ptr, values); \
     return values; \
   } \
 }
-OUTER_SUM_CAST_LOAD_POLICY_INIT(BFloat16, bf16);
-OUTER_SUM_CAST_LOAD_POLICY_INIT(Half, fp16);
-=======
-template <>
-struct OuterSumCastLoadPolicy<Vectorized<c10::BFloat16>, Vectorized<float>> {
-  using vec_t = Vectorized<c10::BFloat16>;
-  using vacc_t = Vectorized<float>;
-
-  static constexpr int64_t memsize() {
-    return sizeof(c10::BFloat16) * vacc_t::size();
-  }
-
-  static vacc_t load(const char * C10_RESTRICT data, int64_t stride, int64_t index) {
-    auto ptr = reinterpret_cast<const c10::BFloat16*>(data + stride * index);
-    vacc_t values;
-    vec::load_fp32_from_ptr(ptr, values);
-    return values;
-  }
-};
->>>>>>> 4507804d
+OUTER_SUM_CAST_LOAD_POLICY_INIT(BFloat16);
+OUTER_SUM_CAST_LOAD_POLICY_INIT(Half);
 
 template <typename scalar_t>
 struct OuterSumCastLoadPolicy<scalar_t, scalar_t>:
@@ -277,8 +239,7 @@
     NanSumLoadPolicy<scalar_t> {
 };
 
-<<<<<<< HEAD
-#define INNER_NAN_SUM_CAST_LOAD_POLICY_INIT(type, name) \
+#define INNER_NAN_SUM_CAST_LOAD_POLICY_INIT(type) \
 template <> \
 struct InnerNanSumCastLoadPolicy<Vectorized<type>, Vectorized<float>> { \
   using vec_t = Vectorized<type>; \
@@ -291,34 +252,14 @@
   static vacc_t load(const char * C10_RESTRICT data, int64_t stride, int64_t index) { \
     auto ptr = reinterpret_cast<const type*>(data + stride * index); \
     vacc_t first, second; \
-    vec::load_fp32_from_##name(ptr, first, second); \
+    vec::load_fp32_from_ptr(ptr, first, second); \
     const vacc_t zero(0); \
     return (vacc_t::blendv(first, zero, first.isnan()) + \
             vacc_t::blendv(second, zero, second.isnan())); \
   } \
 }
-INNER_NAN_SUM_CAST_LOAD_POLICY_INIT(BFloat16, bf16);
-INNER_NAN_SUM_CAST_LOAD_POLICY_INIT(Half, fp16);
-=======
-template <>
-struct InnerNanSumCastLoadPolicy<Vectorized<c10::BFloat16>, Vectorized<float>> {
-  using vec_t = Vectorized<c10::BFloat16>;
-  using vacc_t = Vectorized<float>;
-
-  static constexpr int64_t memsize() {
-    return LoadPolicy<vec_t>::memsize();
-  }
-
-  static vacc_t load(const char * C10_RESTRICT data, int64_t stride, int64_t index) {
-    auto ptr = reinterpret_cast<const c10::BFloat16*>(data + stride * index);
-    vacc_t first, second;
-    vec::load_fp32_from_ptr(ptr, first, second);
-    const vacc_t zero(0);
-    return (vacc_t::blendv(first, zero, first.isnan()) +
-            vacc_t::blendv(second, zero, second.isnan()));
-  }
-};
->>>>>>> 4507804d
+INNER_NAN_SUM_CAST_LOAD_POLICY_INIT(BFloat16);
+INNER_NAN_SUM_CAST_LOAD_POLICY_INIT(Half);
 
 template <typename vec_t, typename vacc_t>
 struct OuterNanSumCastLoadPolicy {
