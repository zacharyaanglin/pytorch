--- conflicted
+++ resolved
@@ -55,12 +55,8 @@
             argument=a,
         )
     else:
-<<<<<<< HEAD
-        la = legacy_dispatcher.argument(a)
+        la = native.argument(a)
         assert len(la) == 1, "Operators using the legacy signature in the dispatcher don't scatter TensorOptions."
-=======
-        la = native.argument(a)
->>>>>>> cdde1f37
         return DispatcherArgument(
             type=la[0].type,
             name=la[0].name,
