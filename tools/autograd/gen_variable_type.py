--- conflicted
+++ resolved
@@ -111,11 +111,7 @@
     'scatter', 'scatter_add', 'sigmoid', 'sigmoid_backward', 'trapezoid', 'cumulative_trapezoid',
     'conj_physical_', '_neg_view', '_reshape_alias', '_det_lu_based_helper', 'lu_solve',
     'linalg_solve_triangular', 'linalg_pinv', 'linalg_lstsq', 'col2im', 'col2im_backward', 'im2col', 'im2col_backward',
-<<<<<<< HEAD
-    'pixel_shuffle', 'pixel_unshuffle',
-=======
     'cholesky_inverse',
->>>>>>> e177d2cc
 }
 
 GRADIENT_IMPLEMENTED_FOR_SPARSE_COMPLEX = {
